"""
    EfficientNet for ImageNet-1K, implemented in PyTorch.
    Original papers:
    - 'EfficientNet: Rethinking Model Scaling for Convolutional Neural Networks,' https://arxiv.org/abs/1905.11946,
    - 'Adversarial Examples Improve Image Recognition,' https://arxiv.org/abs/1911.09665.
"""

__all__ = ['EfficientNet', 'calc_tf_padding', 'EffiInvResUnit', 'EffiInitBlock', 'efficientnet_b0', 'efficientnet_b1',
           'efficientnet_b2', 'efficientnet_b3', 'efficientnet_b4', 'efficientnet_b5', 'efficientnet_b6',
           'efficientnet_b7', 'efficientnet_b8', 'efficientnet_b0b', 'efficientnet_b1b', 'efficientnet_b2b',
           'efficientnet_b3b', 'efficientnet_b4b', 'efficientnet_b5b', 'efficientnet_b6b', 'efficientnet_b7b',
           'efficientnet_b0c', 'efficientnet_b1c', 'efficientnet_b2c', 'efficientnet_b3c', 'efficientnet_b4c',
           'efficientnet_b5c', 'efficientnet_b6c', 'efficientnet_b7c', 'efficientnet_b8c']

import math
import os

import torch.nn as nn
import torch.nn.functional as F
import torch.nn.init as init
from torch.cuda.amp import autocast

from torchreid.losses import AngleSimpleLinear
from torchreid.ops import Dropout
from .common import (ModelInterface, SEBlock, conv1x1_block, conv3x3_block,
                     dwconv3x3_block, dwconv5x5_block, round_channels)


def calc_tf_padding(x,
                    kernel_size,
                    stride=1,
                    dilation=1):
    """
    Calculate TF-same like padding size.
    Parameters:
    ----------
    x : tensor
        Input tensor.
    kernel_size : int
        Convolution window size.
    stride : int, default 1
        Strides of the convolution.
    dilation : int, default 1
        Dilation value for convolution layer.
    Returns
    -------
    tuple of 4 int
        The size of the padding.
    """
    height, width = x.size()[2:]
    oh = math.ceil(height / stride)
    ow = math.ceil(width / stride)
    pad_h = max((oh - 1) * stride + (kernel_size - 1) * dilation + 1 - height, 0)
    pad_w = max((ow - 1) * stride + (kernel_size - 1) * dilation + 1 - width, 0)
    return pad_h // 2, pad_h - pad_h // 2, pad_w // 2, pad_w - pad_w // 2


class EffiDwsConvUnit(nn.Module):
    """
    EfficientNet specific depthwise separable convolution block/unit with BatchNorms and activations at each convolution
    layers.
    Parameters:
    ----------
    in_channels : int
        Number of input channels.
    out_channels : int
        Number of output channels.
    stride : int or tuple/list of 2 int
        Strides of the second convolution layer.
    bn_eps : float
        Small float added to variance in Batch norm.
    activation : str
        Name of activation function.
    tf_mode : bool
        Whether to use TF-like mode.
    """
    def __init__(self,
                 in_channels,
                 out_channels,
                 stride,
                 bn_eps,
                 activation,
                 tf_mode):
        super(EffiDwsConvUnit, self).__init__()
        self.tf_mode = tf_mode
        self.residual = (in_channels == out_channels) and (stride == 1)

        self.dw_conv = dwconv3x3_block(
            in_channels=in_channels,
            out_channels=in_channels,
            padding=(0 if tf_mode else 1),
            bn_eps=bn_eps,
            activation=activation)
        self.se = SEBlock(
            channels=in_channels,
            reduction=4,
            mid_activation=activation)
        self.pw_conv = conv1x1_block(
            in_channels=in_channels,
            out_channels=out_channels,
            bn_eps=bn_eps,
            activation=None)

    def forward(self, x):
        if self.residual:
            identity = x
        if self.tf_mode:
            x = F.pad(x, pad=calc_tf_padding(x, kernel_size=3))
        x = self.dw_conv(x)
        x = self.se(x)
        x = self.pw_conv(x)
        if self.residual:
            x = x + identity
        return x


class EffiInvResUnit(nn.Module):
    """
    EfficientNet inverted residual unit.
    Parameters:
    ----------
    in_channels : int
        Number of input channels.
    out_channels : int
        Number of output channels.
    kernel_size : int or tuple/list of 2 int
        Convolution window size.
    stride : int or tuple/list of 2 int
        Strides of the second convolution layer.
    exp_factor : int
        Factor for expansion of channels.
    se_factor : int
        SE reduction factor for each unit.
    bn_eps : float
        Small float added to variance in Batch norm.
    activation : str
        Name of activation function.
    tf_mode : bool
        Whether to use TF-like mode.
    """
    def __init__(self,
                 in_channels,
                 out_channels,
                 kernel_size,
                 stride,
                 exp_factor,
                 se_factor,
                 bn_eps,
                 activation,
                 tf_mode):
        super(EffiInvResUnit, self).__init__()
        self.kernel_size = kernel_size
        self.stride = stride
        self.tf_mode = tf_mode
        self.residual = (in_channels == out_channels) and (stride == 1)
        self.use_se = se_factor > 0
        mid_channels = in_channels * exp_factor
        dwconv_block_fn = dwconv3x3_block if kernel_size == 3 else (dwconv5x5_block if kernel_size == 5 else None)

        self.conv1 = conv1x1_block(
            in_channels=in_channels,
            out_channels=mid_channels,
            bn_eps=bn_eps,
            activation=activation)
        self.conv2 = dwconv_block_fn(
            in_channels=mid_channels,
            out_channels=mid_channels,
            stride=stride,
            padding=(0 if tf_mode else (kernel_size // 2)),
            bn_eps=bn_eps,
            activation=activation)
        if self.use_se:
            self.se = SEBlock(
                channels=mid_channels,
                reduction=(exp_factor * se_factor),
                mid_activation=activation)
        self.conv3 = conv1x1_block(
            in_channels=mid_channels,
            out_channels=out_channels,
            bn_eps=bn_eps,
            activation=None)

    def forward(self, x):
        if self.residual:
            identity = x
        x = self.conv1(x)
        if self.tf_mode:
            x = F.pad(x, pad=calc_tf_padding(x, kernel_size=self.kernel_size, stride=self.stride))
        x = self.conv2(x)
        if self.use_se:
            x = self.se(x)
        x = self.conv3(x)
        if self.residual:
            x = x + identity
        return x


class EffiInitBlock(nn.Module):
    """
    EfficientNet specific initial block.
    Parameters:
    ----------
    in_channels : int
        Number of input channels.
    out_channels : int
        Number of output channels.
    bn_eps : float
        Small float added to variance in Batch norm.
    activation : str
        Name of activation function.
    tf_mode : bool
        Whether to use TF-like mode.
    """

    def __init__(self,
                 in_channels,
                 out_channels,
                 bn_eps,
                 activation,
                 tf_mode,
                 IN_conv1):
        super(EffiInitBlock, self).__init__()
        self.tf_mode = tf_mode

        self.conv = conv3x3_block(
            in_channels=in_channels,
            out_channels=out_channels,
            stride=2,
            padding=(0 if tf_mode else 1),
            bn_eps=bn_eps,
            activation=activation,
            IN_conv=IN_conv1)

    def forward(self, x):
        if self.tf_mode:
            x = F.pad(x, pad=calc_tf_padding(x, kernel_size=3, stride=2))
        x = self.conv(x)
        return x


class EfficientNet(ModelInterface):
    """
    EfficientNet model from 'EfficientNet: Rethinking Model Scaling for Convolutional Neural Networks,'
    https://arxiv.org/abs/1905.11946.
    Parameters:
    ----------
    channels : list of list of int
        Number of output channels for each unit.
    init_block_channels : int
        Number of output channels for initial unit.
    final_block_channels : int
        Number of output channels for the final block of the feature extractor.
    kernel_sizes : list of list of int
        Number of kernel sizes for each unit.
    strides_per_stage : list int
        Stride value for the first unit of each stage.
    expansion_factors : list of list of int
        Number of expansion factors for each unit.
    dropout_rate : float, default 0.2
        Fraction of the input units to drop. Must be a number between 0 and 1.
    tf_mode : bool, default False
        Whether to use TF-like mode.
    bn_eps : float, default 1e-5
        Small float added to variance in Batch norm.
    in_channels : int, default 3
        Number of input channels.
    in_size : tuple of two ints, default (224, 224)
        Spatial size of the expected input image.
    num_classes : int, default 1000
        Number of classification classes.
    """
    def __init__(self,
                 channels,
                 init_block_channels,
                 final_block_channels,
                 kernel_sizes,
                 strides_per_stage,
                 expansion_factors,
                 tf_mode=False,
                 bn_eps=1e-5,
                 in_channels=3,
                 in_size=(224, 224),
                 num_classes=1000,
                 dropout_cls = None,
                 pooling_type='avg',
                 bn_eval=False,
                 bn_frozen=False,
                 IN_first=False,
                 IN_conv1=False,
                 **kwargs):

        super().__init__(**kwargs)
        self.in_size = in_size
        self.num_classes = num_classes
        self.input_IN = nn.InstanceNorm2d(3, affine=True) if IN_first else None
        self.bn_eval = bn_eval
        self.bn_frozen = bn_frozen
        self.pooling_type = pooling_type
        self.num_features = self.num_head_features = final_block_channels
        activation = "swish"
        self.features = nn.Sequential()
        self.features.add_module("init_block", EffiInitBlock(
            in_channels=in_channels,
            out_channels=init_block_channels,
            bn_eps=bn_eps,
            activation=activation,
            tf_mode=tf_mode,
            IN_conv1=IN_conv1))
        in_channels = init_block_channels
        for i, channels_per_stage in enumerate(channels):
            kernel_sizes_per_stage = kernel_sizes[i]
            expansion_factors_per_stage = expansion_factors[i]
            stage = nn.Sequential()
            for j, out_channels in enumerate(channels_per_stage):
                kernel_size = kernel_sizes_per_stage[j]
                expansion_factor = expansion_factors_per_stage[j]
                stride = strides_per_stage[i] if (j == 0) else 1
                if i == 0:
                    stage.add_module("unit{}".format(j + 1), EffiDwsConvUnit(
                        in_channels=in_channels,
                        out_channels=out_channels,
                        stride=stride,
                        bn_eps=bn_eps,
                        activation=activation,
                        tf_mode=tf_mode))
                else:
                    stage.add_module("unit{}".format(j + 1), EffiInvResUnit(
                        in_channels=in_channels,
                        out_channels=out_channels,
                        kernel_size=kernel_size,
                        stride=stride,
                        exp_factor=expansion_factor,
                        se_factor=4,
                        bn_eps=bn_eps,
                        activation=activation,
                        tf_mode=tf_mode))
                in_channels = out_channels
            self.features.add_module("stage{}".format(i + 1), stage)
        activation = activation if self.loss == 'softmax' else lambda: nn.PReLU(init=0.25)
        self.features.add_module("final_block", conv1x1_block(
            in_channels=in_channels,
            out_channels=final_block_channels,
            bn_eps=bn_eps,
            activation=activation))

        self.output = nn.Sequential()
        if dropout_cls:
            self.output.add_module("dropout", Dropout(**dropout_cls))
        if self.loss in ['softmax', 'asl']:
            self.output.add_module("fc", nn.Linear(
                in_features=final_block_channels,
                out_features=num_classes))
        else:
            assert self.loss in ['am_softmax', 'am_binary']
            self.output.add_module("asl", AngleSimpleLinear(
                in_features=final_block_channels,
                out_features=num_classes))

        self._init_params()

    def _init_params(self):
        for name, module in self.named_modules():
            if isinstance(module, nn.Conv2d):
                init.kaiming_uniform_(module.weight)
                if module.bias is not None:
                    init.constant_(module.bias, 0)

    def forward(self, x, return_featuremaps=False, get_embeddings=False):
        with autocast(enabled=self.mix_precision):
            if self.input_IN is not None:
                x = self.input_IN(x)

<<<<<<< HEAD
        y = self.features(x)
        if return_featuremaps and not self.is_classification():
            return y
=======
            y = self.features(x)
            if return_featuremaps:
                return y
>>>>>>> e0513b4a

            glob_features = self._glob_feature_vector(y, self.pooling_type, reduce_dims=False)
            logits = self.output(glob_features.view(x.shape[0], -1))

<<<<<<< HEAD
        if return_featuremaps and self.is_classification():
            return [(logits, y, glob_features)]

        if not self.training and self.is_classification():
            return [logits]

        if get_embeddings:
            out_data = [logits, glob_features.view(x.shape[0], -1)]
        elif self.loss in ['softmax', 'am_softmax', 'asl', 'am_binary']:
            out_data = [logits]
=======
            if not self.training and self.is_classification():
                return [logits]

            if get_embeddings:
                out_data = [logits, glob_features.view(x.shape[0], -1)]
            elif self.loss in ['softmax', 'am_softmax', 'asl', 'am_binary']:
                    out_data = [logits]
>>>>>>> e0513b4a

            elif self.loss in ['triplet']:
                out_data = [logits, glob_features]
            else:
                raise KeyError("Unsupported loss: {}".format(self.loss))

            return tuple(out_data)


def get_efficientnet(version,
                     in_size,
                     tf_mode=False,
                     bn_eps=1e-5,
                     model_name=None,
                     pretrained=False,
                     root=os.path.join("~", ".torch", "models"),
                     **kwargs):
    """
    Create EfficientNet model with specific parameters.
    Parameters:
    ----------
    version : str
        Version of EfficientNet ('b0'...'b8').
    in_size : tuple of two ints
        Spatial size of the expected input image.
    tf_mode : bool, default False
        Whether to use TF-like mode.
    bn_eps : float, default 1e-5
        Small float added to variance in Batch norm.
    model_name : str or None, default None
        Model name for loading pretrained model.
    pretrained : bool, default False
        Whether to load the pretrained weights for model.
    root : str, default '~/.torch/models'
        Location for keeping the model parameters.
    """
    if version == "b0":
        assert (in_size == (224, 224))
        depth_factor = 1.0
        width_factor = 1.0
        dropout_rate = 0.2
    elif version == "b1":
        assert (in_size == (240, 240))
        depth_factor = 1.1
        width_factor = 1.0
        dropout_rate = 0.2
    elif version == "b2":
        assert (in_size == (260, 260))
        depth_factor = 1.2
        width_factor = 1.1
        dropout_rate = 0.3
    elif version == "b3":
        assert (in_size == (300, 300))
        depth_factor = 1.4
        width_factor = 1.2
        dropout_rate = 0.3
    elif version == "b4":
        assert (in_size == (380, 380))
        depth_factor = 1.8
        width_factor = 1.4
        dropout_rate = 0.4
    elif version == "b5":
        assert (in_size == (456, 456))
        depth_factor = 2.2
        width_factor = 1.6
        dropout_rate = 0.4
    elif version == "b6":
        assert (in_size == (528, 528))
        depth_factor = 2.6
        width_factor = 1.8
        dropout_rate = 0.5
    elif version == "b7":
        assert (in_size == (600, 600))
        depth_factor = 3.1
        width_factor = 2.0
        dropout_rate = 0.5
    elif version == "b8":
        assert (in_size == (672, 672))
        depth_factor = 3.6
        width_factor = 2.2
        dropout_rate = 0.5
    else:
        raise ValueError("Unsupported EfficientNet version {}".format(version))

    init_block_channels = 32
    layers = [1, 2, 2, 3, 3, 4, 1]
    downsample = [1, 1, 1, 1, 0, 1, 0]
    channels_per_layers = [16, 24, 40, 80, 112, 192, 320]
    expansion_factors_per_layers = [1, 6, 6, 6, 6, 6, 6]
    kernel_sizes_per_layers = [3, 3, 5, 3, 5, 5, 3]
    strides_per_stage = [1, 2, 2, 2, 1, 2, 1]
    final_block_channels = 1280

    layers = [int(math.ceil(li * depth_factor)) for li in layers]
    channels_per_layers = [round_channels(ci * width_factor) for ci in channels_per_layers]

    from functools import reduce
    channels = reduce(lambda x, y: x + [[y[0]] * y[1]] if y[2] != 0 else x[:-1] + [x[-1] + [y[0]] * y[1]],
                      zip(channels_per_layers, layers, downsample), [])
    kernel_sizes = reduce(lambda x, y: x + [[y[0]] * y[1]] if y[2] != 0 else x[:-1] + [x[-1] + [y[0]] * y[1]],
                          zip(kernel_sizes_per_layers, layers, downsample), [])
    expansion_factors = reduce(lambda x, y: x + [[y[0]] * y[1]] if y[2] != 0 else x[:-1] + [x[-1] + [y[0]] * y[1]],
                               zip(expansion_factors_per_layers, layers, downsample), [])
    strides_per_stage = reduce(lambda x, y: x + [[y[0]] * y[1]] if y[2] != 0 else x[:-1] + [x[-1] + [y[0]] * y[1]],
                               zip(strides_per_stage, layers, downsample), [])
    strides_per_stage = [si[0] for si in strides_per_stage]

    init_block_channels = round_channels(init_block_channels * width_factor)

    if width_factor > 1.0:
        assert (int(final_block_channels * width_factor) == round_channels(final_block_channels * width_factor))
        final_block_channels = round_channels(final_block_channels * width_factor)

    net = EfficientNet(
        channels=channels,
        init_block_channels=init_block_channels,
        final_block_channels=final_block_channels,
        kernel_sizes=kernel_sizes,
        strides_per_stage=strides_per_stage,
        expansion_factors=expansion_factors,
        dropout_rate=dropout_rate,
        tf_mode=tf_mode,
        bn_eps=bn_eps,
        in_size=in_size,
        **kwargs)

    if pretrained:
        if (model_name is None) or (not model_name):
            raise ValueError("Parameter `model_name` should be properly initialized for loading pretrained model.")
        from .model_store import download_model
        download_model(
            net=net,
            model_name=model_name,
            local_model_store_dir_path=root)

    return net


def efficientnet_b0(in_size=(224, 224), **kwargs):
    """
    EfficientNet-B0 model from 'EfficientNet: Rethinking Model Scaling for Convolutional Neural Networks,'
    https://arxiv.org/abs/1905.11946.
    Parameters:
    ----------
    in_size : tuple of two ints, default (224, 224)
        Spatial size of the expected input image.
    pretrained : bool, default False
        Whether to load the pretrained weights for model.
    root : str, default '~/.torch/models'
        Location for keeping the model parameters.
    """
    return get_efficientnet(version="b0", in_size=in_size, model_name="efficientnet_b0", **kwargs)


def efficientnet_b1(in_size=(240, 240), **kwargs):
    """
    EfficientNet-B1 model from 'EfficientNet: Rethinking Model Scaling for Convolutional Neural Networks,'
    https://arxiv.org/abs/1905.11946.
    Parameters:
    ----------
    in_size : tuple of two ints, default (240, 240)
        Spatial size of the expected input image.
    pretrained : bool, default False
        Whether to load the pretrained weights for model.
    root : str, default '~/.torch/models'
        Location for keeping the model parameters.
    """
    return get_efficientnet(version="b1", in_size=in_size, model_name="efficientnet_b1", **kwargs)


def efficientnet_b2(in_size=(260, 260), **kwargs):
    """
    EfficientNet-B2 model from 'EfficientNet: Rethinking Model Scaling for Convolutional Neural Networks,'
    https://arxiv.org/abs/1905.11946.
    Parameters:
    ----------
    in_size : tuple of two ints, default (260, 260)
        Spatial size of the expected input image.
    pretrained : bool, default False
        Whether to load the pretrained weights for model.
    root : str, default '~/.torch/models'
        Location for keeping the model parameters.
    """
    return get_efficientnet(version="b2", in_size=in_size, model_name="efficientnet_b2", **kwargs)


def efficientnet_b3(in_size=(300, 300), **kwargs):
    """
    EfficientNet-B3 model from 'EfficientNet: Rethinking Model Scaling for Convolutional Neural Networks,'
    https://arxiv.org/abs/1905.11946.
    Parameters:
    ----------
    in_size : tuple of two ints, default (300, 300)
        Spatial size of the expected input image.
    pretrained : bool, default False
        Whether to load the pretrained weights for model.
    root : str, default '~/.torch/models'
        Location for keeping the model parameters.
    """
    return get_efficientnet(version="b3", in_size=in_size, model_name="efficientnet_b3", **kwargs)


def efficientnet_b4(in_size=(380, 380), **kwargs):
    """
    EfficientNet-B4 model from 'EfficientNet: Rethinking Model Scaling for Convolutional Neural Networks,'
    https://arxiv.org/abs/1905.11946.
    Parameters:
    ----------
    in_size : tuple of two ints, default (380, 380)
        Spatial size of the expected input image.
    pretrained : bool, default False
        Whether to load the pretrained weights for model.
    root : str, default '~/.torch/models'
        Location for keeping the model parameters.
    """
    return get_efficientnet(version="b4", in_size=in_size, model_name="efficientnet_b4", **kwargs)


def efficientnet_b5(in_size=(456, 456), **kwargs):
    """
    EfficientNet-B5 model from 'EfficientNet: Rethinking Model Scaling for Convolutional Neural Networks,'
    https://arxiv.org/abs/1905.11946.
    Parameters:
    ----------
    in_size : tuple of two ints, default (456, 456)
        Spatial size of the expected input image.
    pretrained : bool, default False
        Whether to load the pretrained weights for model.
    root : str, default '~/.torch/models'
        Location for keeping the model parameters.
    """
    return get_efficientnet(version="b5", in_size=in_size, model_name="efficientnet_b5", **kwargs)


def efficientnet_b6(in_size=(528, 528), **kwargs):
    """
    EfficientNet-B6 model from 'EfficientNet: Rethinking Model Scaling for Convolutional Neural Networks,'
    https://arxiv.org/abs/1905.11946.
    Parameters:
    ----------
    in_size : tuple of two ints, default (528, 528)
        Spatial size of the expected input image.
    pretrained : bool, default False
        Whether to load the pretrained weights for model.
    root : str, default '~/.torch/models'
        Location for keeping the model parameters.
    """
    return get_efficientnet(version="b6", in_size=in_size, model_name="efficientnet_b6", **kwargs)


def efficientnet_b7(in_size=(600, 600), **kwargs):
    """
    EfficientNet-B7 model from 'EfficientNet: Rethinking Model Scaling for Convolutional Neural Networks,'
    https://arxiv.org/abs/1905.11946.
    Parameters:
    ----------
    in_size : tuple of two ints, default (600, 600)
        Spatial size of the expected input image.
    pretrained : bool, default False
        Whether to load the pretrained weights for model.
    root : str, default '~/.torch/models'
        Location for keeping the model parameters.
    """
    return get_efficientnet(version="b7", in_size=in_size, model_name="efficientnet_b7", **kwargs)


def efficientnet_b8(in_size=(672, 672), **kwargs):
    """
    EfficientNet-B8 model from 'EfficientNet: Rethinking Model Scaling for Convolutional Neural Networks,'
    https://arxiv.org/abs/1905.11946.
    Parameters:
    ----------
    in_size : tuple of two ints, default (672, 672)
        Spatial size of the expected input image.
    pretrained : bool, default False
        Whether to load the pretrained weights for model.
    root : str, default '~/.torch/models'
        Location for keeping the model parameters.
    """
    return get_efficientnet(version="b8", in_size=in_size, model_name="efficientnet_b8", **kwargs)


def efficientnet_b0b(in_size=(224, 224), **kwargs):
    """
    EfficientNet-B0-b (like TF-implementation) model from 'EfficientNet: Rethinking Model Scaling for Convolutional
    Neural Networks,' https://arxiv.org/abs/1905.11946.
    Parameters:
    ----------
    in_size : tuple of two ints, default (224, 224)
        Spatial size of the expected input image.
    pretrained : bool, default False
        Whether to load the pretrained weights for model.
    root : str, default '~/.torch/models'
        Location for keeping the model parameters.
    """
    return get_efficientnet(version="b0", in_size=in_size, tf_mode=True, bn_eps=1e-3, model_name="efficientnet_b0b",
                            **kwargs)


def efficientnet_b1b(in_size=(240, 240), **kwargs):
    """
    EfficientNet-B1-b (like TF-implementation) model from 'EfficientNet: Rethinking Model Scaling for Convolutional
    Neural Networks,' https://arxiv.org/abs/1905.11946.
    Parameters:
    ----------
    in_size : tuple of two ints, default (240, 240)
        Spatial size of the expected input image.
    pretrained : bool, default False
        Whether to load the pretrained weights for model.
    root : str, default '~/.torch/models'
        Location for keeping the model parameters.
    """
    return get_efficientnet(version="b1", in_size=in_size, tf_mode=True, bn_eps=1e-3, model_name="efficientnet_b1b",
                            **kwargs)


def efficientnet_b2b(in_size=(260, 260), **kwargs):
    """
    EfficientNet-B2-b (like TF-implementation) model from 'EfficientNet: Rethinking Model Scaling for Convolutional
    Neural Networks,' https://arxiv.org/abs/1905.11946.
    Parameters:
    ----------
    in_size : tuple of two ints, default (260, 260)
        Spatial size of the expected input image.
    pretrained : bool, default False
        Whether to load the pretrained weights for model.
    root : str, default '~/.torch/models'
        Location for keeping the model parameters.
    """
    return get_efficientnet(version="b2", in_size=in_size, tf_mode=True, bn_eps=1e-3, model_name="efficientnet_b2b",
                            **kwargs)


def efficientnet_b3b(in_size=(300, 300), **kwargs):
    """
    EfficientNet-B3-b (like TF-implementation) model from 'EfficientNet: Rethinking Model Scaling for Convolutional
    Neural Networks,' https://arxiv.org/abs/1905.11946.
    Parameters:
    ----------
    in_size : tuple of two ints, default (300, 300)
        Spatial size of the expected input image.
    pretrained : bool, default False
        Whether to load the pretrained weights for model.
    root : str, default '~/.torch/models'
        Location for keeping the model parameters.
    """
    return get_efficientnet(version="b3", in_size=in_size, tf_mode=True, bn_eps=1e-3, model_name="efficientnet_b3b",
                            **kwargs)


def efficientnet_b4b(in_size=(380, 380), **kwargs):
    """
    EfficientNet-B4-b (like TF-implementation) model from 'EfficientNet: Rethinking Model Scaling for Convolutional
    Neural Networks,' https://arxiv.org/abs/1905.11946.
    Parameters:
    ----------
    in_size : tuple of two ints, default (380, 380)
        Spatial size of the expected input image.
    pretrained : bool, default False
        Whether to load the pretrained weights for model.
    root : str, default '~/.torch/models'
        Location for keeping the model parameters.
    """
    return get_efficientnet(version="b4", in_size=in_size, tf_mode=True, bn_eps=1e-3, model_name="efficientnet_b4b",
                            **kwargs)


def efficientnet_b5b(in_size=(456, 456), **kwargs):
    """
    EfficientNet-B5-b (like TF-implementation) model from 'EfficientNet: Rethinking Model Scaling for Convolutional
    Neural Networks,' https://arxiv.org/abs/1905.11946.
    Parameters:
    ----------
    in_size : tuple of two ints, default (456, 456)
        Spatial size of the expected input image.
    pretrained : bool, default False
        Whether to load the pretrained weights for model.
    root : str, default '~/.torch/models'
        Location for keeping the model parameters.
    """
    return get_efficientnet(version="b5", in_size=in_size, tf_mode=True, bn_eps=1e-3, model_name="efficientnet_b5b",
                            **kwargs)


def efficientnet_b6b(in_size=(528, 528), **kwargs):
    """
    EfficientNet-B6-b (like TF-implementation) model from 'EfficientNet: Rethinking Model Scaling for Convolutional
    Neural Networks,' https://arxiv.org/abs/1905.11946.
    Parameters:
    ----------
    in_size : tuple of two ints, default (528, 528)
        Spatial size of the expected input image.
    pretrained : bool, default False
        Whether to load the pretrained weights for model.
    root : str, default '~/.torch/models'
        Location for keeping the model parameters.
    """
    return get_efficientnet(version="b6", in_size=in_size, tf_mode=True, bn_eps=1e-3, model_name="efficientnet_b6b",
                            **kwargs)


def efficientnet_b7b(in_size=(600, 600), **kwargs):
    """
    EfficientNet-B7-b (like TF-implementation) model from 'EfficientNet: Rethinking Model Scaling for Convolutional
    Neural Networks,' https://arxiv.org/abs/1905.11946.
    Parameters:
    ----------
    in_size : tuple of two ints, default (600, 600)
        Spatial size of the expected input image.
    pretrained : bool, default False
        Whether to load the pretrained weights for model.
    root : str, default '~/.torch/models'
        Location for keeping the model parameters.
    """
    return get_efficientnet(version="b7", in_size=in_size, tf_mode=True, bn_eps=1e-3, model_name="efficientnet_b7b",
                            **kwargs)


def efficientnet_b0c(in_size=(224, 224), **kwargs):
    """
    EfficientNet-B0-c (like TF-implementation, trained with AdvProp) model from 'EfficientNet: Rethinking Model Scaling
    for Convolutional Neural Networks,' https://arxiv.org/abs/1905.11946.
    Parameters:
    ----------
    in_size : tuple of two ints, default (224, 224)
        Spatial size of the expected input image.
    pretrained : bool, default False
        Whether to load the pretrained weights for model.
    root : str, default '~/.torch/models'
        Location for keeping the model parameters.
    """
    return get_efficientnet(version="b0", in_size=in_size, tf_mode=True, bn_eps=1e-3, model_name="efficientnet_b0c",
                            **kwargs)


def efficientnet_b1c(in_size=(240, 240), **kwargs):
    """
    EfficientNet-B1-c (like TF-implementation, trained with AdvProp) model from 'EfficientNet: Rethinking Model Scaling
    for Convolutional Neural Networks,' https://arxiv.org/abs/1905.11946.
    Parameters:
    ----------
    in_size : tuple of two ints, default (240, 240)
        Spatial size of the expected input image.
    pretrained : bool, default False
        Whether to load the pretrained weights for model.
    root : str, default '~/.torch/models'
        Location for keeping the model parameters.
    """
    return get_efficientnet(version="b1", in_size=in_size, tf_mode=True, bn_eps=1e-3, model_name="efficientnet_b1c",
                            **kwargs)


def efficientnet_b2c(in_size=(260, 260), **kwargs):
    """
    EfficientNet-B2-c (like TF-implementation, trained with AdvProp) model from 'EfficientNet: Rethinking Model Scaling
    for Convolutional Neural Networks,' https://arxiv.org/abs/1905.11946.
    Parameters:
    ----------
    in_size : tuple of two ints, default (260, 260)
        Spatial size of the expected input image.
    pretrained : bool, default False
        Whether to load the pretrained weights for model.
    root : str, default '~/.torch/models'
        Location for keeping the model parameters.
    """
    return get_efficientnet(version="b2", in_size=in_size, tf_mode=True, bn_eps=1e-3, model_name="efficientnet_b2c",
                            **kwargs)


def efficientnet_b3c(in_size=(300, 300), **kwargs):
    """
    EfficientNet-B3-c (like TF-implementation, trained with AdvProp) model from 'EfficientNet: Rethinking Model Scaling
    for Convolutional Neural Networks,' https://arxiv.org/abs/1905.11946.
    Parameters:
    ----------
    in_size : tuple of two ints, default (300, 300)
        Spatial size of the expected input image.
    pretrained : bool, default False
        Whether to load the pretrained weights for model.
    root : str, default '~/.torch/models'
        Location for keeping the model parameters.
    """
    return get_efficientnet(version="b3", in_size=in_size, tf_mode=True, bn_eps=1e-3, model_name="efficientnet_b3c",
                            **kwargs)


def efficientnet_b4c(in_size=(380, 380), **kwargs):
    """
    EfficientNet-B4-c (like TF-implementation, trained with AdvProp) model from 'EfficientNet: Rethinking Model Scaling
    for Convolutional Neural Networks,' https://arxiv.org/abs/1905.11946.
    Parameters:
    ----------
    in_size : tuple of two ints, default (380, 380)
        Spatial size of the expected input image.
    pretrained : bool, default False
        Whether to load the pretrained weights for model.
    root : str, default '~/.torch/models'
        Location for keeping the model parameters.
    """
    return get_efficientnet(version="b4", in_size=in_size, tf_mode=True, bn_eps=1e-3, model_name="efficientnet_b4c",
                            **kwargs)


def efficientnet_b5c(in_size=(456, 456), **kwargs):
    """
    EfficientNet-B5-c (like TF-implementation, trained with AdvProp) model from 'EfficientNet: Rethinking Model Scaling
    for Convolutional Neural Networks,' https://arxiv.org/abs/1905.11946.
    Parameters:
    ----------
    in_size : tuple of two ints, default (456, 456)
        Spatial size of the expected input image.
    pretrained : bool, default False
        Whether to load the pretrained weights for model.
    root : str, default '~/.torch/models'
        Location for keeping the model parameters.
    """
    return get_efficientnet(version="b5", in_size=in_size, tf_mode=True, bn_eps=1e-3, model_name="efficientnet_b5c",
                            **kwargs)


def efficientnet_b6c(in_size=(528, 528), **kwargs):
    """
    EfficientNet-B6-c (like TF-implementation, trained with AdvProp) model from 'EfficientNet: Rethinking Model Scaling
    for Convolutional Neural Networks,' https://arxiv.org/abs/1905.11946.
    Parameters:
    ----------
    in_size : tuple of two ints, default (528, 528)
        Spatial size of the expected input image.
    pretrained : bool, default False
        Whether to load the pretrained weights for model.
    root : str, default '~/.torch/models'
        Location for keeping the model parameters.
    """
    return get_efficientnet(version="b6", in_size=in_size, tf_mode=True, bn_eps=1e-3, model_name="efficientnet_b6c",
                            **kwargs)


def efficientnet_b7c(in_size=(600, 600), **kwargs):
    """
    EfficientNet-B7-c (like TF-implementation, trained with AdvProp) model from 'EfficientNet: Rethinking Model Scaling
    for Convolutional Neural Networks,' https://arxiv.org/abs/1905.11946.
    Parameters:
    ----------
    in_size : tuple of two ints, default (600, 600)
        Spatial size of the expected input image.
    pretrained : bool, default False
        Whether to load the pretrained weights for model.
    root : str, default '~/.torch/models'
        Location for keeping the model parameters.
    """
    return get_efficientnet(version="b7", in_size=in_size, tf_mode=True, bn_eps=1e-3, model_name="efficientnet_b7c",
                            **kwargs)


def efficientnet_b8c(in_size=(672, 672), **kwargs):
    """
    EfficientNet-B8-c (like TF-implementation, trained with AdvProp) model from 'EfficientNet: Rethinking Model Scaling
    for Convolutional Neural Networks,' https://arxiv.org/abs/1905.11946.
    Parameters:
    ----------
    in_size : tuple of two ints, default (672, 672)
        Spatial size of the expected input image.
    pretrained : bool, default False
        Whether to load the pretrained weights for model.
    root : str, default '~/.torch/models'
        Location for keeping the model parameters.
    """
    return get_efficientnet(version="b8", in_size=in_size, tf_mode=True, bn_eps=1e-3, model_name="efficientnet_b8c",
                            **kwargs)


def _calc_width(net):
    import numpy as np
    net_params = filter(lambda p: p.requires_grad, net.parameters())
    weight_count = 0
    for param in net_params:
        weight_count += np.prod(param.size())
    return weight_count


def _test():
    import torch

    pretrained = False

    models = [
        efficientnet_b0,
        efficientnet_b1,
        efficientnet_b2,
        efficientnet_b3,
        efficientnet_b4,
        efficientnet_b5,
        efficientnet_b6,
        efficientnet_b7,
        efficientnet_b8,
        efficientnet_b0b,
        efficientnet_b1b,
        efficientnet_b2b,
        efficientnet_b3b,
        efficientnet_b4b,
        efficientnet_b5b,
        efficientnet_b6b,
        efficientnet_b7b,
        efficientnet_b0c,
        efficientnet_b1c,
        efficientnet_b2c,
        efficientnet_b3c,
        efficientnet_b4c,
        efficientnet_b5c,
        efficientnet_b6c,
        efficientnet_b7c,
        efficientnet_b8c,
    ]

    for model in models:

        net = model(pretrained=pretrained)

        # net.train()
        net.eval()
        weight_count = _calc_width(net)
        print("m={}, {}".format(model.__name__, weight_count))
        assert (model != efficientnet_b0 or weight_count == 5288548)
        assert (model != efficientnet_b1 or weight_count == 7794184)
        assert (model != efficientnet_b2 or weight_count == 9109994)
        assert (model != efficientnet_b3 or weight_count == 12233232)
        assert (model != efficientnet_b4 or weight_count == 19341616)
        assert (model != efficientnet_b5 or weight_count == 30389784)
        assert (model != efficientnet_b6 or weight_count == 43040704)
        assert (model != efficientnet_b7 or weight_count == 66347960)
        assert (model != efficientnet_b8 or weight_count == 87413142)
        assert (model != efficientnet_b0b or weight_count == 5288548)
        assert (model != efficientnet_b1b or weight_count == 7794184)
        assert (model != efficientnet_b2b or weight_count == 9109994)
        assert (model != efficientnet_b3b or weight_count == 12233232)
        assert (model != efficientnet_b4b or weight_count == 19341616)
        assert (model != efficientnet_b5b or weight_count == 30389784)
        assert (model != efficientnet_b6b or weight_count == 43040704)
        assert (model != efficientnet_b7b or weight_count == 66347960)

        x = torch.randn(1, 3, net.in_size[0], net.in_size[1])
        y = net(x)
        y.sum().backward()
        assert (tuple(y.size()) == (1, 1000))


if __name__ == "__main__":
    _test()<|MERGE_RESOLUTION|>--- conflicted
+++ resolved
@@ -370,40 +370,23 @@
             if self.input_IN is not None:
                 x = self.input_IN(x)
 
-<<<<<<< HEAD
-        y = self.features(x)
-        if return_featuremaps and not self.is_classification():
-            return y
-=======
             y = self.features(x)
-            if return_featuremaps:
+            if return_featuremaps and not self.is_classification():
                 return y
->>>>>>> e0513b4a
 
             glob_features = self._glob_feature_vector(y, self.pooling_type, reduce_dims=False)
             logits = self.output(glob_features.view(x.shape[0], -1))
 
-<<<<<<< HEAD
-        if return_featuremaps and self.is_classification():
-            return [(logits, y, glob_features)]
-
-        if not self.training and self.is_classification():
-            return [logits]
-
-        if get_embeddings:
-            out_data = [logits, glob_features.view(x.shape[0], -1)]
-        elif self.loss in ['softmax', 'am_softmax', 'asl', 'am_binary']:
-            out_data = [logits]
-=======
+            if return_featuremaps and self.is_classification():
+                return [(logits, y, glob_features)]
+
             if not self.training and self.is_classification():
                 return [logits]
 
             if get_embeddings:
                 out_data = [logits, glob_features.view(x.shape[0], -1)]
             elif self.loss in ['softmax', 'am_softmax', 'asl', 'am_binary']:
-                    out_data = [logits]
->>>>>>> e0513b4a
-
+                out_data = [logits]
             elif self.loss in ['triplet']:
                 out_data = [logits, glob_features]
             else:
