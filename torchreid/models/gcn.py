import torch
import torch.nn as nn
import torch.nn.functional as F
import numpy as np
from .common import ModelInterface
from torch.cuda.amp import autocast
import math
from torchreid.losses import AngleSimpleLinear

def gen_A(num_classes, t, rho, smoothing, adj_file):
    print(f"ACTUAL MATRIX PARAMS: t: {t}, rho: {rho}, smoothing: {smoothing}")
    _adj = np.load(adj_file)
    _adj[_adj < t] = 0
    _adj[_adj >= t] = 1
    if rho != 0.0:
        _adj = _adj * rho / (_adj.sum(0, keepdims=True) + 1e-6)
        if smoothing == 'full':
            _adj = _adj + np.identity(num_classes, np.int)
        elif smoothing == 'formula':
            _adj = _adj + np.identity(num_classes, np.int) * (1-rho)
    return _adj


class GraphAttentionLayer(nn.Module):
    """
    Simple GAT layer, similar to https://arxiv.org/abs/1710.10903
    """
    def __init__(self, in_features, out_features, dropout=0.0, alpha=0.2, concat=True):
        super(GraphAttentionLayer, self).__init__()
        self.dropout = dropout
        self.in_features = in_features
        self.out_features = out_features
        self.alpha = alpha
        self.concat = concat

        self.W = nn.Parameter(torch.empty(size=(in_features, out_features)))
        nn.init.xavier_uniform_(self.W.data, gain=1.414)
        self.a = nn.Parameter(torch.empty(size=(2*out_features, 1)))
        nn.init.xavier_uniform_(self.a.data, gain=1.414)

        self.leakyrelu = nn.LeakyReLU(self.alpha)

    def forward(self, h, adj):
        Wh = torch.mm(h, self.W) # h.shape: (N, in_features), Wh.shape: (N, out_features)
        e = self._prepare_attentional_mechanism_input(Wh)

        zero_vec = -9e15*torch.ones_like(e)
        attention = torch.where(adj > 0, e, zero_vec)
        attention = F.softmax(attention, dim=1)
        attention = F.dropout(attention, self.dropout, training=self.training)
        h_prime = torch.matmul(attention, Wh)

        if self.concat:
            return F.elu(h_prime)
        else:
            return h_prime

    def _prepare_attentional_mechanism_input(self, Wh):
        # Wh.shape (N, out_feature)
        # self.a.shape (2 * out_feature, 1)
        # Wh1&2.shape (N, 1)
        # e.shape (N, N)
        Wh1 = torch.matmul(Wh, self.a[:self.out_features, :])
        Wh2 = torch.matmul(Wh, self.a[self.out_features:, :])
        # broadcast add
        e = Wh1 + Wh2.T
        return self.leakyrelu(e)

    def __repr__(self):
        return self.__class__.__name__ + ' (' + str(self.in_features) + ' -> ' + str(self.out_features) + ')'


class GraphConvolution(nn.Module):
    """
    Simple GCN layer, similar to https://arxiv.org/abs/1609.02907
    """

    def __init__(self, in_features, out_features, bias=False):
        super(GraphConvolution, self).__init__()
        self.in_features = in_features
        self.out_features = out_features
        self.weight = nn.Parameter(torch.Tensor(in_features, out_features))
        if bias:
            self.bias = nn.Parameter(torch.Tensor(1, 1, out_features))
        else:
            self.register_parameter('bias', None)
        self.reset_parameters()

    def reset_parameters(self):
        stdv = 1. / math.sqrt(self.weight.size(1))
        self.weight.data.uniform_(-stdv, stdv)
        if self.bias is not None:
            self.bias.data.uniform_(-stdv, stdv)

    def forward(self, _input, adj):
        support = torch.matmul(_input, self.weight)
        output = torch.matmul(adj, support)
        if self.bias is not None:
            return output + self.bias
        else:
            return output

    def __repr__(self):
        return self.__class__.__name__ + ' (' \
               + str(self.in_features) + ' -> ' \
               + str(self.out_features) + ')'


class SpecialSpmmFunction(torch.autograd.Function):
    """Special function for only sparse region backpropataion layer."""
    @staticmethod
    def forward(ctx, indices, values, shape, b):
        assert indices.requires_grad == False
        a = torch.sparse_coo_tensor(indices, values, shape)
        ctx.save_for_backward(a, b)
        ctx.N = shape[0]
        return torch.matmul(a, b)

    @staticmethod
    def backward(ctx, grad_output):
        a, b = ctx.saved_tensors
        grad_values = grad_b = None
        if ctx.needs_input_grad[1]:
            grad_a_dense = grad_output.matmul(b.t())
            edge_idx = a._indices()[0, :] * ctx.N + a._indices()[1, :]
            grad_values = grad_a_dense.view(-1)[edge_idx]
        if ctx.needs_input_grad[3]:
            grad_b = a.t().matmul(grad_output)
        return None, grad_values, None, grad_b


class SpecialSpmm(nn.Module):
    def forward(self, indices, values, shape, b):
        return SpecialSpmmFunction.apply(indices, values, shape, b)


class SpGraphAttentionLayer(nn.Module):
    """
    Sparse version GAT layer, similar to https://arxiv.org/abs/1710.10903
    """

    def __init__(self, in_features, out_features, dropout=0.0, alpha=0.2, concat=True):
        super(SpGraphAttentionLayer, self).__init__()
        self.in_features = in_features
        self.out_features = out_features
        self.alpha = alpha
        self.concat = concat

        self.W = nn.Parameter(torch.zeros(size=(in_features, out_features)))
        nn.init.xavier_normal_(self.W.data, gain=1.414)

        self.a = nn.Parameter(torch.zeros(size=(1, 2*out_features)))
        nn.init.xavier_normal_(self.a.data, gain=1.414)

        self.dropout = nn.Dropout(dropout)
        self.leakyrelu = nn.LeakyReLU(self.alpha)
        self.special_spmm = SpecialSpmm()

    def forward(self, input, adj):
        dv = 'cuda' if input.is_cuda else 'cpu'

        N = input.size()[0]
        edge = adj.nonzero().t()

        h = torch.mm(input, self.W)
        # h: N x out
        assert not torch.isnan(h).any()

        # Self-attention on the nodes - Shared attention mechanism
        edge_h = torch.cat((h[edge[0, :], :], h[edge[1, :], :]), dim=1).t()
        # edge: 2*D x E

        edge_e = torch.exp(-self.leakyrelu(self.a.mm(edge_h).squeeze()))
        assert not torch.isnan(edge_e).any()
        # edge_e: E

        e_rowsum = self.special_spmm(edge, edge_e, torch.Size([N, N]), torch.ones(size=(N,1), device=dv))
        # e_rowsum: N x 1

        edge_e = self.dropout(edge_e)
        # edge_e: E

        h_prime = self.special_spmm(edge, edge_e, torch.Size([N, N]), h)
        assert not torch.isnan(h_prime).any()
        # h_prime: N x out

        h_prime = h_prime.div(e_rowsum)
        # h_prime: N x out
        assert not torch.isnan(h_prime).any()

        if self.concat:
            # if this layer is not last layer,
            return F.elu(h_prime)
        else:
            # if this layer is last layer,
            return h_prime


class Image_GCNN(ModelInterface):
    def __init__(self, backbone, word_matrix, in_channel=300, adj_matrix=None, num_classes=80,
<<<<<<< HEAD
                 hidden_dim_scale=1., emb_dim_scale=1., gcn_layers=2, gcn_pooling_type='avg', use_last_sigmoid=True,**kwargs):
        super().__init__(**kwargs)
        self.backbone = backbone
        hidden_dim = int(self.backbone.num_features / hidden_dim_scale)
        embedding_dim = int(self.backbone.num_features / emb_dim_scale)
        print(f"ACTUAL GCN DIMS: hidden_dim: {hidden_dim}, embedding_dim: {embedding_dim}")
        self.num_classes = num_classes
        self.pooling = gcn_pooling_type
        self.gc1 = GraphConvolution(in_channel, hidden_dim)
        self.gcn_layers = gcn_layers
        self.use_last_sigmoid = use_last_sigmoid
        if gcn_layers == 2:
            self.gc2 = GraphConvolution(hidden_dim, embedding_dim)
        elif gcn_layers == 3:
            self.gc2 = GraphConvolution(hidden_dim, hidden_dim)
            self.gc3 = GraphConvolution(hidden_dim, embedding_dim)
=======
                 hidden_dim_scale=1., emb_dim_scale=1., gcn_layers=2, gcn_pooling_type='max',
                 use_last_sigmoid=True, layer_type='gcn', **kwargs):
        super().__init__(**kwargs)
        self.backbone = backbone
        hidden_dim = int(self.backbone.num_features / hidden_dim_scale)
        embedding_dim = self.backbone.num_features
        print(f"ACTUAL GCN DIMS: hidden_dim: {hidden_dim}, embedding_dim: {embedding_dim}")
        if layer_type == 'gcn':
            self.layer_block = GraphConvolution
        elif layer_type == 'gan':
            self.layer_block = GraphAttentionLayer
        else:
            self.layer_block = SpGraphAttentionLayer

        self.num_classes = num_classes
        if gcn_layers == 1:
            self.gc1 = self.layer_block(in_channel, embedding_dim)
        self.pooling = gcn_pooling_type
        self.gcn_layers = gcn_layers
        self.use_last_sigmoid = use_last_sigmoid
        if gcn_layers == 2:
            self.gc1 = self.layer_block(in_channel, hidden_dim)
            self.gc2 = self.layer_block(hidden_dim, embedding_dim)
        elif gcn_layers == 3:
            self.gc1 = self.layer_block(in_channel, hidden_dim)
            self.gc2 = self.layer_block(hidden_dim, hidden_dim)
            self.gc3 = self.layer_block(hidden_dim, embedding_dim)
>>>>>>> 9829e026

        self.relu = nn.LeakyReLU(0.2)
        self.inp = nn.Parameter(torch.from_numpy(word_matrix).float())
        self.A = nn.Parameter(torch.from_numpy(adj_matrix).float())
        self.proj_embed = nn.Linear(self.backbone.num_features, self.num_classes * embedding_dim, bias=False)
        self.proj_embed.weight = torch.nn.init.xavier_normal_(self.proj_embed.weight)
        self.prototypes = nn.Parameter(torch.Tensor(self.num_classes, embedding_dim))
        self.prototypes.data.normal_().renorm_(2, 1, 1e-5).mul_(1e5)
        if self.loss == "am_binary":
            self.head = AngleSimpleLinear(self.backbone.num_features, self.num_classes)
        else:
            self.head = nn.Linear(self.backbone.num_features, self.num_classes)
        # self.counting_head = nn.Linear(self.backbone.num_features, 1)

    def forward(self, image, return_embedings=False):
        with autocast(enabled=self.mix_precision):
            spat_features = self.backbone(image, return_featuremaps=True)

            adj = self.gen_adj(self.A).detach()
            x = self.gc1(self.inp, adj)
            x = self.relu(x)
            x = self.gc2(x, adj)
            x = self.relu(x)
            if self.pooling == 'max':
                weights = x.max(dim=0)[0]
            elif self.pooling == 'avg':
                weights = x.mean(dim=0)
<<<<<<< HEAD
            else:
                weights = x.mean(dim=0) + x.max(dim=0)[0]

            if self.use_last_sigmoid:
                weights = torch.sigmoid(weights)

            weighted_cam = weights.view(1, -1, 1, 1) * spat_features
            glob_features = self.backbone.glob_feature_vector(weighted_cam, self.backbone.pooling_type, reduce_dims=False)

            if self.loss == 'am_binary':
                logits = self.head(glob_features)
                # logits = F.cosine_similarity(embedings, x, dim=2)
                logits = logits.clamp(-1, 1)
=======
>>>>>>> 9829e026
            else:
                weights = x.mean(dim=0) + x.max(dim=0)[0]

            if self.use_last_sigmoid:
                weights = torch.sigmoid(weights)

            weighted_cam = weights.view(1, -1, 1, 1) * spat_features
            glob_features = self.backbone.glob_feature_vector(weighted_cam, self.backbone.pooling_type, reduce_dims=False)
            # count_num = self.counting_head(glob_features.view(image.size(0), -1))
            # projection head
            ###
            # embedings = self.proj_embed(glob_features.view(image.size(0), -1))
            # embedings = embedings.reshape(image.size(0), self.num_classes, -1)
            # logits = F.cosine_similarity(embedings, self.prototypes, dim=2)
            # logits = logits.clamp(-1, 1)
            ###
            logits = self.head(glob_features.view(glob_features.size(0), -1))
            # logits = [logits, count_num]

            if self.similarity_adjustment:
                logits = self.sym_adjust(logits, self.similarity_adjustment)


            if not self.training:
                return [logits]

            elif self.loss in ['asl', 'bce', 'am_binary']:
                if return_embedings:
                    embedings = None
                    return tuple([logits]), x, embedings
                else:
                    out_data = [logits]

            else:
                raise KeyError("Unsupported loss: {}".format(self.loss))

            return tuple(out_data)

    @staticmethod
    def gen_adj(A):
        D = torch.pow(A.sum(1).float(), -0.5)
        D = torch.diag(D)
        adj = torch.matmul(torch.matmul(A, D).t(), D)
        return adj

    def get_config_optim(self, lrs):
        parameters = [
            {'params': self.head.named_parameters()},
<<<<<<< HEAD
=======
            # {'params': self.proj_embed.named_parameters()},
            # {'params': [('proto.weights', self.prototypes), ]},
            # {'params': self.counting_head.named_parameters()},
>>>>>>> 9829e026
            {'params': self.backbone.named_parameters()},
            {'params': self.gc1.named_parameters()},
            {'params': self.gc2.named_parameters()},
        ]
        if isinstance(lrs, list):
            assert len(lrs) == len(parameters)
            for lr, param_dict in zip(lrs, parameters):
                param_dict['lr'] = lr
        else:
            assert isinstance(lrs, float)
            for i, param_dict in enumerate(parameters):
                    param_dict['lr'] = lrs

        return parameters


def build_image_gcn(backbone, word_matrix_path, adj_file, num_classes=80, word_emb_size=300,
                    thau = 0.4, rho_gcn=0.25, smoothing='full', pretrain=False, **kwargs):
    adj_matrix = gen_A(num_classes, thau, rho_gcn, smoothing, adj_file)
    word_matrix = np.load(word_matrix_path)
    model = Image_GCNN(
        backbone=backbone,
        word_matrix=word_matrix,
        adj_matrix=adj_matrix,
        pretrain=pretrain,
        in_channel=word_emb_size,
        num_classes=num_classes,
        **kwargs
    )
    return model<|MERGE_RESOLUTION|>--- conflicted
+++ resolved
@@ -198,24 +198,6 @@
 
 class Image_GCNN(ModelInterface):
     def __init__(self, backbone, word_matrix, in_channel=300, adj_matrix=None, num_classes=80,
-<<<<<<< HEAD
-                 hidden_dim_scale=1., emb_dim_scale=1., gcn_layers=2, gcn_pooling_type='avg', use_last_sigmoid=True,**kwargs):
-        super().__init__(**kwargs)
-        self.backbone = backbone
-        hidden_dim = int(self.backbone.num_features / hidden_dim_scale)
-        embedding_dim = int(self.backbone.num_features / emb_dim_scale)
-        print(f"ACTUAL GCN DIMS: hidden_dim: {hidden_dim}, embedding_dim: {embedding_dim}")
-        self.num_classes = num_classes
-        self.pooling = gcn_pooling_type
-        self.gc1 = GraphConvolution(in_channel, hidden_dim)
-        self.gcn_layers = gcn_layers
-        self.use_last_sigmoid = use_last_sigmoid
-        if gcn_layers == 2:
-            self.gc2 = GraphConvolution(hidden_dim, embedding_dim)
-        elif gcn_layers == 3:
-            self.gc2 = GraphConvolution(hidden_dim, hidden_dim)
-            self.gc3 = GraphConvolution(hidden_dim, embedding_dim)
-=======
                  hidden_dim_scale=1., emb_dim_scale=1., gcn_layers=2, gcn_pooling_type='max',
                  use_last_sigmoid=True, layer_type='gcn', **kwargs):
         super().__init__(**kwargs)
@@ -243,7 +225,6 @@
             self.gc1 = self.layer_block(in_channel, hidden_dim)
             self.gc2 = self.layer_block(hidden_dim, hidden_dim)
             self.gc3 = self.layer_block(hidden_dim, embedding_dim)
->>>>>>> 9829e026
 
         self.relu = nn.LeakyReLU(0.2)
         self.inp = nn.Parameter(torch.from_numpy(word_matrix).float())
@@ -271,22 +252,6 @@
                 weights = x.max(dim=0)[0]
             elif self.pooling == 'avg':
                 weights = x.mean(dim=0)
-<<<<<<< HEAD
-            else:
-                weights = x.mean(dim=0) + x.max(dim=0)[0]
-
-            if self.use_last_sigmoid:
-                weights = torch.sigmoid(weights)
-
-            weighted_cam = weights.view(1, -1, 1, 1) * spat_features
-            glob_features = self.backbone.glob_feature_vector(weighted_cam, self.backbone.pooling_type, reduce_dims=False)
-
-            if self.loss == 'am_binary':
-                logits = self.head(glob_features)
-                # logits = F.cosine_similarity(embedings, x, dim=2)
-                logits = logits.clamp(-1, 1)
-=======
->>>>>>> 9829e026
             else:
                 weights = x.mean(dim=0) + x.max(dim=0)[0]
 
@@ -335,12 +300,9 @@
     def get_config_optim(self, lrs):
         parameters = [
             {'params': self.head.named_parameters()},
-<<<<<<< HEAD
-=======
             # {'params': self.proj_embed.named_parameters()},
             # {'params': [('proto.weights', self.prototypes), ]},
             # {'params': self.counting_head.named_parameters()},
->>>>>>> 9829e026
             {'params': self.backbone.named_parameters()},
             {'params': self.gc1.named_parameters()},
             {'params': self.gc2.named_parameters()},
