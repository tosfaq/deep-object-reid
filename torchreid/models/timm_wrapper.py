--- conflicted
+++ resolved
@@ -16,11 +16,7 @@
                 'efficientnetv2_m_21k': 'tf_efficientnetv2_m_in21k',
                 'efficientnetv2_m_1k': 'tf_efficientnetv2_m_in21ft1k',
                 'efficientnetv2_b0' : 'tf_efficientnetv2_b0',
-<<<<<<< HEAD
-                'resnet101' : 'tv_resnet101'
-=======
                 'resnet101' : "tv_resnet101"
->>>>>>> 040fdce7
               }
 
 class TimmModelsWrapper(ModelInterface):
