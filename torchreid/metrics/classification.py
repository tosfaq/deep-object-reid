# Copyright (C) 2020-2021 Intel Corporation
# SPDX-License-Identifier: Apache-2.0
#

from collections import defaultdict

import numpy as np
import torch
from sklearn.metrics import confusion_matrix
from terminaltables import AsciiTable

from torchreid.utils import get_model_attr


__FEATURE_DUMP_MODES = ['none', 'all', 'vecs']

def score_extraction(data_loader, model, use_gpu, labelmap=[], head_id=0,
<<<<<<< HEAD
                        perf_monitor=None, feature_dump_mode='none', apply_scale=False):
=======
                        perf_monitor=None, feature_dump_mode='none', apply_scale=True):
>>>>>>> 2812671d

    assert feature_dump_mode in __FEATURE_DUMP_MODES
    return_featuremaps = feature_dump_mode != __FEATURE_DUMP_MODES[0]

    with torch.no_grad():
        out_scores, gt_labels, all_feature_maps, all_feature_vecs = [], [], [], []
        for batch_idx, data in enumerate(data_loader):
            batch_images, batch_labels = data[0], data[1]
            if perf_monitor:
                perf_monitor.on_test_batch_begin(batch_idx, None)
            if use_gpu:
                batch_images = batch_images.cuda()
                batch_labels = batch_labels.cuda()

            if labelmap:
                for i, label in enumerate(labelmap):
                    batch_labels[torch.where(batch_labels==i)] = label

            if perf_monitor:
                perf_monitor.on_test_batch_end(batch_idx, None)

            if return_featuremaps:
                logits, features, global_features = model.forward(batch_images,
                                                                  return_all=return_featuremaps)[head_id]
                if feature_dump_mode == __FEATURE_DUMP_MODES[1]:
                    all_feature_maps.append(features)
                all_feature_vecs.append(global_features)
            else:
                logits = model.forward(batch_images)[head_id]
            out_scores.append(logits)
            gt_labels.append(batch_labels)

        out_scores = torch.cat(out_scores, 0).data.cpu().numpy()
        gt_labels = torch.cat(gt_labels, 0).data.cpu().numpy()
        if apply_scale:
            s = get_model_attr(model, 'scale')
            if s != 1.:
                out_scores *= s

        if all_feature_vecs:
            all_feature_vecs = torch.cat(all_feature_vecs, 0).data.cpu().numpy()
            all_feature_vecs = all_feature_vecs.reshape(all_feature_vecs.shape[0], -1)
            if feature_dump_mode == __FEATURE_DUMP_MODES[2]:
                return (out_scores, all_feature_vecs), gt_labels

        if all_feature_maps:
            all_feature_maps = torch.cat(all_feature_maps, 0).data.cpu().numpy()
            return (out_scores, all_feature_maps, all_feature_vecs), gt_labels

    return out_scores, gt_labels


<<<<<<< HEAD
def score_extraction_from_ir(data_loader, model, labelmap=[], apply_scale=False):
=======
def score_extraction_from_ir(data_loader, model, labelmap=[], apply_scale=True):
>>>>>>> 2812671d
    out_scores, gt_labels = [], []
    for data in data_loader.dataset:
        image, label = np.asarray(data[0]), data[1]
        if labelmap:
            label = labelmap[label]
        scores = model.forward([image])[0]
        out_scores.append(scores)
        gt_labels.append(label)

    out_scores = np.concatenate(out_scores, 0)
    if apply_scale:
        s = get_model_attr(model, 'scale')
        if s != 1.:
            out_scores *= s
    if model.type == 'multilabel':
        gt_labels = np.concatenate(gt_labels, 0)
    else:
        gt_labels = np.array(gt_labels)
    gt_labels = gt_labels.reshape(out_scores.shape[0], -1)

    return out_scores, gt_labels


def mean_top_k_accuracy(scores, labels, k=1):
    idx = np.argsort(-scores, axis=-1)[:, :k]
    labels = np.array(labels)
    matches = np.any(idx == labels.reshape([-1, 1]), axis=-1)

    classes = np.unique(labels)

    accuracy_values = []
    for class_id in classes:
        mask = labels == class_id
        num_valid = np.sum(mask)
        if num_valid == 0:
            continue

        accuracy_values.append(np.sum(matches[mask]) / float(num_valid))

    return np.mean(accuracy_values) if len(accuracy_values) > 0 else 1.0


def mean_average_precision(scores, labels):
    def _ap(in_recall, in_precision):
        mrec = np.concatenate((np.zeros([1, in_recall.shape[1]], dtype=np.float32),
                               in_recall,
                               np.ones([1, in_recall.shape[1]], dtype=np.float32)))
        mpre = np.concatenate((np.zeros([1, in_precision.shape[1]], dtype=np.float32),
                               in_precision,
                               np.zeros([1, in_precision.shape[1]], dtype=np.float32)))

        for i in range(mpre.shape[0] - 1, 0, -1):
            mpre[i - 1] = np.maximum(mpre[i - 1], mpre[i])

        all_ap = []
        cond = mrec[1:] != mrec[:-1]
        for k in range(cond.shape[1]):
            i = np.where(cond[:, k])[0]
            all_ap.append(np.sum((mrec[i + 1, k] - mrec[i, k]) * mpre[i + 1, k]))

        return np.array(all_ap, dtype=np.float32)

    one_hot_labels = np.zeros_like(scores, dtype=np.int32)
    one_hot_labels[np.arange(len(labels)), labels] = 1

    idx = np.argsort(-scores, axis=0)
    sorted_labels = np.take_along_axis(one_hot_labels, idx, axis=0)

    matched = sorted_labels == 1

    tp = np.cumsum(matched, axis=0).astype(np.float32)
    fp = np.cumsum(~matched, axis=0).astype(np.float32)

    num_pos = np.sum(one_hot_labels, axis=0)
    valid_mask = num_pos > 0
    num_pos[~valid_mask] = 1
    num_pos = num_pos.astype(np.float32)

    recall = tp / num_pos.reshape([1, -1])
    precision = tp / (tp + fp)

    ap = _ap(recall, precision)
    valid_ap = ap[valid_mask]
    mean_ap = np.mean(ap) if len(valid_ap) > 0 else 1.0

    return mean_ap


def norm_confusion_matrix(scores, labels):
    pred = np.argmax(scores, axis=1)
    cf = confusion_matrix(labels, pred).astype(float)

    cls_cnt = np.sum(cf, axis=1, keepdims=True)
    norm_cm = cf / cls_cnt

    return norm_cm


def show_confusion_matrix(norm_cm):
    header = [f'class {i}' for i in range(norm_cm.shape[0])]
    data_info = []
    for line in norm_cm:
        data_info.append([f'{1e2 * v:.2f}' for v in line])
    table_data = [header] + data_info
    table = AsciiTable(table_data)
    print('Confusion matrix:\n' + table.table)


def get_invalid(scores, gt_labels, data_info):
    pred_labels = np.argmax(scores, axis=1)
    matches = pred_labels != gt_labels

    unmatched = defaultdict(list)
    for i, _ in enumerate(matches):
        if matches[i]:
            unmatched[gt_labels[i]].append((data_info[i], pred_labels[i]))

    return unmatched


def evaluate_classification(dataloader, model, use_gpu, topk=(1,), labelmap=[]):
    if get_model_attr(model, 'is_ie_model'):
        scores, labels = score_extraction_from_ir(dataloader, model, labelmap)
    else:
        scores, labels = score_extraction(dataloader, model, use_gpu, labelmap)

    m_ap = mean_average_precision(scores, labels)

    cmc = []
    for k in topk:
        cmc.append(mean_top_k_accuracy(scores, labels, k=k))

    norm_cm = norm_confusion_matrix(scores, labels)

    return cmc, m_ap, norm_cm


def mAP(targs, preds, pos_thr=0.5):
    """Returns the model's average precision for each class
    Return:
        ap (FloatTensor): 1xK tensor, with avg precision for each class k
    """
    def average_precision(output, target):
        epsilon = 1e-8

        # sort examples
        indices = output.argsort()[::-1]
        # Computes prec@i
        total_count_ = np.cumsum(np.ones((len(output), 1)))

        target_ = target[indices]
        ind = target_ == 1
        pos_count_ = np.cumsum(ind)
        total = pos_count_[-1]
        pos_count_[np.logical_not(ind)] = 0
        pp = pos_count_ / total_count_
        precision_at_i_ = np.sum(pp)
        precision_at_i = precision_at_i_ / (total + epsilon)

        return precision_at_i

    if np.size(preds) == 0:
        return 0
    ap = np.zeros((preds.shape[1]))
    # compute average precision for each class
    for k in range(preds.shape[1]):
        scores = preds[:, k]
        targets = targs[:, k]
        ap[k] = average_precision(scores, targets)
    tp, fp, fn, tn = [], [], [], []
    for k in range(preds.shape[0]):
        scores = preds[k,:]
        targets = targs[k,:]
        pred = (scores > pos_thr).astype(np.int32)
        tp.append(((pred + targets) == 2).sum())
        fp.append(((pred - targets) == 1).sum())
        fn.append(((pred - targets) == -1).sum())
        tn.append(((pred + targets) == 0).sum())

    p_c = [tp[i] / (tp[i] + fp[i]) if tp[i] > 0 else 0.0 for i in range(len(tp))]
    r_c = [tp[i] / (tp[i] + fn[i]) if tp[i] > 0 else 0.0
                for i in range(len(tp))]
    f_c = [2 * p_c[i] * r_c[i] / (p_c[i] + r_c[i]) if tp[i] > 0 else 0.0
                for i in range(len(tp))]

    mean_p_c = sum(p_c) / len(p_c)
    mean_r_c = sum(r_c) / len(r_c)
    mean_f_c = sum(f_c) / len(f_c)

    p_o = sum(tp) / (np.array(tp) + np.array(fp)).sum()
    r_o = sum(tp) / (np.array(tp) + np.array(fn)).sum()
    f_o = 2 * p_o * r_o / (p_o + r_o)

    return ap.mean(), mean_p_c, mean_r_c, mean_f_c, p_o, r_o, f_o


def evaluate_multilabel_classification(dataloader, model, use_gpu):
    if get_model_attr(model, 'is_ie_model'):
        scores, labels = score_extraction_from_ir(dataloader, model)
    else:
        scores, labels = score_extraction(dataloader, model, use_gpu)

    scores = 1. / (1. + np.exp(-1. * scores))
    mAP_score = mAP(labels, scores)

    return mAP_score


def evaluate_multihead_classification(dataloader, model, use_gpu, mixed_cls_heads_info):
    if get_model_attr(model, 'is_ie_model'):
        scores, labels = score_extraction_from_ir(dataloader, model)
    else:
        scores, labels = score_extraction(dataloader, model, use_gpu)

    total_acc = 0.
    total_acc_sl = 0.
    for i in range(mixed_cls_heads_info['num_multiclass_heads']):
        cls_acc = mean_top_k_accuracy(scores[:, mixed_cls_heads_info['head_idx_to_logits_range'][i][0] :
                                                mixed_cls_heads_info['head_idx_to_logits_range'][i][1]],
                                      labels[:,i], k=1)
        total_acc += cls_acc
        total_acc_sl += cls_acc

    if mixed_cls_heads_info['num_multilabel_classes'] > 0:
        ml_map = mAP(labels[:,mixed_cls_heads_info['num_multiclass_heads']:],
                         scores[:,mixed_cls_heads_info['num_single_label_classes']:])[0]
        total_acc += ml_map

    total_acc /= mixed_cls_heads_info['num_multiclass_heads'] + int(mixed_cls_heads_info['num_multilabel_classes'] > 0)

    return total_acc, total_acc_sl / mixed_cls_heads_info['num_multiclass_heads'], ml_map<|MERGE_RESOLUTION|>--- conflicted
+++ resolved
@@ -15,11 +15,7 @@
 __FEATURE_DUMP_MODES = ['none', 'all', 'vecs']
 
 def score_extraction(data_loader, model, use_gpu, labelmap=[], head_id=0,
-<<<<<<< HEAD
-                        perf_monitor=None, feature_dump_mode='none', apply_scale=False):
-=======
                         perf_monitor=None, feature_dump_mode='none', apply_scale=True):
->>>>>>> 2812671d
 
     assert feature_dump_mode in __FEATURE_DUMP_MODES
     return_featuremaps = feature_dump_mode != __FEATURE_DUMP_MODES[0]
@@ -72,11 +68,7 @@
     return out_scores, gt_labels
 
 
-<<<<<<< HEAD
-def score_extraction_from_ir(data_loader, model, labelmap=[], apply_scale=False):
-=======
 def score_extraction_from_ir(data_loader, model, labelmap=[], apply_scale=True):
->>>>>>> 2812671d
     out_scores, gt_labels = [], []
     for data in data_loader.dataset:
         image, label = np.asarray(data[0]), data[1]
