# Copyright (C) 2021 Intel Corporation
#
# Licensed under the Apache License, Version 2.0 (the "License");
# you may not use this file except in compliance with the License.
# You may obtain a copy of the License at
#
# http://www.apache.org/licenses/LICENSE-2.0
#
# Unless required by applicable law or agreed to in writing,
# software distributed under the License is distributed on an "AS IS" BASIS,
# WITHOUT WARRANTIES OR CONDITIONS OF ANY KIND, either express or implied.
# See the License for the specific language governing permissions
# and limitations under the License.

import io
import logging
import math
import os
import shutil
import tempfile
from typing import Dict, Optional

import torch

import torchreid
from ote_sdk.configuration import cfg_helper
from ote_sdk.configuration.helper.utils import ids_to_strings
from ote_sdk.entities.datasets import DatasetEntity
from ote_sdk.entities.inference_parameters import InferenceParameters
from ote_sdk.entities.metadata import FloatMetadata, FloatType
from ote_sdk.entities.model import (ModelEntity, ModelFormat, ModelOptimizationType,
                                    ModelPrecision)
from ote_sdk.entities.result_media import ResultMediaEntity
from ote_sdk.entities.resultset import ResultSetEntity
from ote_sdk.entities.scored_label import ScoredLabel
from ote_sdk.entities.task_environment import TaskEnvironment
from ote_sdk.entities.tensor import TensorEntity
from ote_sdk.entities.train_parameters import default_progress_callback
from ote_sdk.serialization.label_mapper import label_schema_to_bytes
from ote_sdk.usecases.evaluation.metrics_helper import MetricsHelper
from ote_sdk.usecases.tasks.interfaces.evaluate_interface import IEvaluationTask
from ote_sdk.usecases.tasks.interfaces.export_interface import ExportType, IExportTask
from ote_sdk.usecases.tasks.interfaces.inference_interface import IInferenceTask
from ote_sdk.usecases.tasks.interfaces.unload_interface import IUnload
from ote_sdk.utils.labels_utils import get_empty_label
from scripts.default_config import (get_default_config, imagedata_kwargs,
                                    merge_from_files_with_base, model_kwargs)
from torchreid.apis.export import export_ir, export_onnx
from torchreid.integration.sc.monitors import DefaultMetricsMonitor, StopCallback
from torchreid.integration.sc.parameters import OTEClassificationParameters
from torchreid.integration.sc.utils import (active_score_from_probs, force_fp32, get_actmap, get_multiclass_predictions,
                                            get_multilabel_predictions, InferenceProgressCallback,
                                            OTEClassificationDataset, preprocess_features_for_actmap,
                                            sigmoid_numpy, softmax_numpy, get_multihead_class_info,
                                            get_hierarchical_predictions)
from torchreid.metrics.classification import score_extraction
from torchreid.utils import load_pretrained_weights

logger = logging.getLogger(__name__)


class OTEClassificationInferenceTask(IInferenceTask, IEvaluationTask, IExportTask, IUnload):

    task_environment: TaskEnvironment

    def __init__(self, task_environment: TaskEnvironment):
        logger.info("Loading OTEClassificationTask.")
        self._scratch_space = tempfile.mkdtemp(prefix="ote-cls-scratch-")
        logger.info(f"Scratch space created at {self._scratch_space}")

        self._task_environment = task_environment
        if len(task_environment.get_labels(False)) == 1:
            self._labels = task_environment.get_labels(include_empty=True)
        else:
            self._labels = task_environment.get_labels(include_empty=False)
        self._empty_label = get_empty_label(task_environment.label_schema)
        self._multilabel = len(task_environment.label_schema.get_groups(False)) > 1 and \
                len(task_environment.label_schema.get_groups(False)) == \
                len(task_environment.get_labels(include_empty=False))

        self._multihead_class_info = {}
        self._hierarchical = False
        if not self._multilabel and len(task_environment.label_schema.get_groups(False)) > 1:
            self._hierarchical = True
            self._multihead_class_info = get_multihead_class_info(task_environment.label_schema)

        template_file_path = task_environment.model_template.model_template_path

        self._base_dir = os.path.abspath(os.path.dirname(template_file_path))

        self._cfg = get_default_config()
        self._patch_config(self._base_dir)

        if self._multilabel:
            assert self._cfg.model.type == 'multilabel', task_environment.model_template.model_template_path + \
                ' model template does not support multilabel classification'
        elif self._hierarchical:
            assert self._cfg.model.type == 'multihead', task_environment.model_template.model_template_path + \
                ' model template does not support hierarchical classification'
        else:
            assert self._cfg.model.type == 'classification', task_environment.model_template.model_template_path + \
                ' model template does not support multiclass classification'

        self.device = torch.device("cuda:0") if torch.cuda.device_count() else torch.device("cpu")
        self._model = self._load_model(task_environment.model, device=self.device)

        self.stop_callback = StopCallback()
        self.metrics_monitor = DefaultMetricsMonitor()

        # Set default model attributes.
        self._optimization_methods = []
        self._precision = [ModelPrecision.FP32]
        self._optimization_type = ModelOptimizationType.MO

    @property
    def _hyperparams(self):
        return self._task_environment.get_hyper_parameters(OTEClassificationParameters)

    def _load_model(self, model: ModelEntity, device: torch.device, pretrained_dict: Optional[Dict] = None):
        if model is not None:
            # If a model has been trained and saved for the task already, create empty model and load weights here
            if pretrained_dict is None:
                buffer = io.BytesIO(model.get_data("weights.pth"))
                model_data = torch.load(buffer, map_location=torch.device('cpu'))
            else:
                model_data = pretrained_dict

            model = self._create_model(self._cfg, from_scratch=True)

            try:
                load_pretrained_weights(model, pretrained_dict=model_data)
                logger.info("Loaded model weights from Task Environment")
            except BaseException as ex:
                raise ValueError("Could not load the saved model. The model file structure is invalid.") \
                    from ex
        else:
            # If there is no trained model yet, create model with pretrained weights as defined in the model config
            # file.
            model = self._create_model(self._cfg, from_scratch=False)
            logger.info("No trained model in project yet. Created new model with general-purpose pretrained weights.")
        return model.to(device)

    def _create_model(self, config, from_scratch: bool = False):
        """
        Creates a model, based on the configuration in config
        :param config: deep-object-reid configuration from which the model has to be built
        :param from_scratch: bool, if True does not load any weights
        :return model: Model in training mode
        """
        num_train_classes = len(self._labels)
        model = torchreid.models.build_model(**model_kwargs(config, num_train_classes))
        if self._cfg.model.load_weights and not from_scratch:
            load_pretrained_weights(model, self._cfg.model.load_weights)
        return model

    def _patch_config(self, base_dir: str):
        self._cfg = get_default_config()
        if self._multilabel:
            config_file_path = os.path.join(base_dir, 'main_model_multilabel.yaml')
        elif self._hierarchical:
            config_file_path = os.path.join(base_dir, 'main_model_multihead.yaml')
        else:
            config_file_path = os.path.join(base_dir, 'main_model.yaml')
        merge_from_files_with_base(self._cfg, config_file_path)
        self._cfg.use_gpu = torch.cuda.device_count() > 0
        self.num_devices = 1 if self._cfg.use_gpu else 0

        self._cfg.custom_datasets.types = ['external_classification_wrapper', 'external_classification_wrapper']
        self._cfg.custom_datasets.roots = ['']*2
        self._cfg.data.save_dir = self._scratch_space

        self._cfg.test.test_before_train = False
        self.num_classes = len(self._labels)

        for i, conf in enumerate(self._cfg.mutual_learning.aux_configs):
            if str(base_dir) not in conf:
                self._cfg.mutual_learning.aux_configs[i] = os.path.join(base_dir, conf)

        self._cfg.train.lr = self._hyperparams.learning_parameters.learning_rate
        self._cfg.train.batch_size = self._hyperparams.learning_parameters.batch_size
        self._cfg.test.batch_size = max(1, self._hyperparams.learning_parameters.batch_size // 2)
        self._cfg.train.max_epoch = self._hyperparams.learning_parameters.max_num_epochs
        self._cfg.lr_finder.enable = self._hyperparams.learning_parameters.enable_lr_finder
        self._cfg.train.early_stopping = self._hyperparams.learning_parameters.enable_early_stopping

    def infer(self, dataset: DatasetEntity,
              inference_parameters: Optional[InferenceParameters] = None) -> DatasetEntity:
        """
        Perform inference on the given dataset.

        :param dataset: Dataset entity to analyse
        :param inference_parameters: Additional parameters for inference.
            For example, when results are generated for evaluation purposes, Saliency maps can be turned off.
        :return: Dataset that also includes the classification results
        """
        if len(dataset) == 0:
            logger.warning("Empty dataset has been passed for the inference.")
            return dataset

        if inference_parameters is not None:
            update_progress_callback = inference_parameters.update_progress
        else:
            update_progress_callback = default_progress_callback

        self._cfg.test.batch_size = max(1, self._hyperparams.learning_parameters.batch_size // 2)
        self._cfg.data.workers = max(min(self._cfg.data.workers, len(dataset) - 1), 0)

        time_monitor = InferenceProgressCallback(math.ceil(len(dataset) / self._cfg.test.batch_size),
                                                 update_progress_callback)

        data = OTEClassificationDataset(dataset, self._labels, self._multilabel,
                                        self._hierarchical, self._multihead_class_info,
                                        keep_empty_label=self._empty_label in self._labels)
        self._cfg.custom_datasets.roots = [data, data]
        datamanager = torchreid.data.ImageDataManager(**imagedata_kwargs(self._cfg))
<<<<<<< HEAD
        mix_precision_status = self._model.mix_precision
        self._model.mix_precision = False
        self._model.eval()
        self._model.to(self.device)
        dump_features = not inference_parameters.is_evaluation
        inference_results, _ = score_extraction(datamanager.test_loader,
                                                self._model, self._cfg.use_gpu, perf_monitor=time_monitor,
                                                feature_dump_mode='all' if dump_features else 'vecs', apply_scale=True)
        self._model.mix_precision = mix_precision_status
=======
        with force_fp32(self._model):
            self._model.eval()
            self._model.to(self.device)
            dump_features = not inference_parameters.is_evaluation
            inference_results, _ = score_extraction(datamanager.test_loader,
                                                    self._model, self._cfg.use_gpu,
                                                    perf_monitor=time_monitor,
                                                    feature_dump_mode='all' if dump_features else 'vecs')
>>>>>>> 2812671d
        if dump_features:
            scores, features, feature_vecs = inference_results
            features = preprocess_features_for_actmap(features)
        else:
            scores, feature_vecs = inference_results

        if self._multilabel:
            scores = sigmoid_numpy(scores)

        for i in range(scores.shape[0]):
            dataset_item = dataset[i]

            if self._multilabel:
                item_labels = get_multilabel_predictions(scores[i], self._labels, activate=False)
            elif self._hierarchical:
                item_labels = get_hierarchical_predictions(scores[i], self._labels, self._task_environment.label_schema,
                                                           self._multihead_class_info, activate=True)
            else:
                scores[i] = softmax_numpy(scores[i])
                item_labels = get_multiclass_predictions(scores[i], self._labels, activate=False)

            if (self._multilabel or self._hierarchical) and not item_labels:
                item_labels = [ScoredLabel(self._empty_label, probability=1.)]

            dataset_item.append_labels(item_labels)
            active_score = active_score_from_probs(scores[i])
            active_score_media = FloatMetadata(name="active_score", value=active_score,
                                               float_type=FloatType.ACTIVE_SCORE)
            dataset_item.append_metadata_item(active_score_media, model=self._task_environment.model)
            feature_vec_media = TensorEntity(name="representation_vector", numpy=feature_vecs[i])
            dataset_item.append_metadata_item(feature_vec_media, model=self._task_environment.model)

            if dump_features:
                actmap = get_actmap(features[i], (dataset_item.width, dataset_item.height))
                saliency_media = ResultMediaEntity(name="saliency_map", type="Saliency map",
                                                   annotation_scene=dataset_item.annotation_scene,
                                                   numpy=actmap, roi=dataset_item.roi, label = item_labels[0].label)
                dataset_item.append_metadata_item(saliency_media, model=self._task_environment.model)

        return dataset

    def evaluate(
        self, output_resultset: ResultSetEntity, evaluation_metric: Optional[str] = None
    ):
        performance = MetricsHelper.compute_accuracy(output_resultset).get_performance()
        logger.info(f"Computes performance of {performance}")
        output_resultset.performance = performance

    def export(self, export_type: ExportType, output_model: ModelEntity):
        assert export_type == ExportType.OPENVINO
        output_model.model_format = ModelFormat.OPENVINO
        output_model.optimization_type = self._optimization_type

        with tempfile.TemporaryDirectory() as tempdir:
            optimized_model_dir = os.path.join(tempdir, "dor")
            logger.info(f'Optimized model will be temporarily saved to "{optimized_model_dir}"')
            os.makedirs(optimized_model_dir, exist_ok=True)
            try:
                onnx_model_path = os.path.join(optimized_model_dir, 'model.onnx')
                with force_fp32(self._model):
                    self._model.old_forward = self._model.forward
                    self._model.forward = lambda x: self._model.old_forward(x, return_all=True)
                    export_onnx(self._model.eval(), self._cfg, onnx_model_path,
                                opset=self._cfg.model.export_onnx_opset, output_names=['logits', 'features', 'vector'])
                    self._model.forward = self._model.old_forward
                    del self._model.old_forward
                export_ir(onnx_model_path, self._cfg.data.norm_mean, self._cfg.data.norm_std,
                          optimized_model_dir=optimized_model_dir)

                bin_file = [f for f in os.listdir(optimized_model_dir) if f.endswith('.bin')][0]
                xml_file = [f for f in os.listdir(optimized_model_dir) if f.endswith('.xml')][0]
                with open(os.path.join(optimized_model_dir, bin_file), "rb") as f:
                    output_model.set_data("openvino.bin", f.read())
                with open(os.path.join(optimized_model_dir, xml_file), "rb") as f:
                    output_model.set_data("openvino.xml", f.read())
                output_model.precision = self._precision
                output_model.optimization_methods = self._optimization_methods
            except Exception as ex:
                raise RuntimeError('Optimization was unsuccessful.') from ex

        output_model.set_data("label_schema.json", label_schema_to_bytes(self._task_environment.label_schema))
        logger.info('Exporting completed.')

    @staticmethod
    def _is_docker():
        """
        Checks whether the task runs in docker container
        :return bool: True if task runs in docker
        """
        path = '/proc/self/cgroup'
        is_in_docker = False
        if os.path.isfile(path):
            with open(path) as f:
                is_in_docker = is_in_docker or any('docker' in line for line in f)
        is_in_docker = is_in_docker or os.path.exists('/.dockerenv')
        return is_in_docker

    def _delete_scratch_space(self):
        """
        Remove model checkpoints and logs
        """
        if os.path.exists(self._scratch_space):
            shutil.rmtree(self._scratch_space, ignore_errors=False)

    def unload(self):
        """
        Unload the task
        """
        self._delete_scratch_space()
        if self._is_docker():
            logger.warning(
                "Got unload request. Unloading models. Throwing Segmentation Fault on purpose")
            import ctypes
            ctypes.string_at(0)
        else:
            logger.warning("Got unload request, but not on Docker. Only clearing CUDA cache")
            torch.cuda.empty_cache()
            logger.warning(f"Done unloading. "
                           f"Torch is still occupying {torch.cuda.memory_allocated()} bytes of GPU memory")

    def _save_model(self, output_model: ModelEntity, state_dict: Optional[Dict] = None):
        """
        Save model
        """
        buffer = io.BytesIO()
        hyperparams = self._task_environment.get_hyper_parameters(OTEClassificationParameters)
        hyperparams_str = ids_to_strings(cfg_helper.convert(hyperparams, dict, enum_to_str=True))
        modelinfo = {
            'model': self._model.state_dict(),
            'config': hyperparams_str,
            'VERSION': 1
        }

        if state_dict is not None:
            modelinfo.update(state_dict)

        torch.save(modelinfo, buffer)
        output_model.set_data('weights.pth', buffer.getvalue())
        output_model.set_data('label_schema.json', label_schema_to_bytes(self._task_environment.label_schema))<|MERGE_RESOLUTION|>--- conflicted
+++ resolved
@@ -213,17 +213,6 @@
                                         keep_empty_label=self._empty_label in self._labels)
         self._cfg.custom_datasets.roots = [data, data]
         datamanager = torchreid.data.ImageDataManager(**imagedata_kwargs(self._cfg))
-<<<<<<< HEAD
-        mix_precision_status = self._model.mix_precision
-        self._model.mix_precision = False
-        self._model.eval()
-        self._model.to(self.device)
-        dump_features = not inference_parameters.is_evaluation
-        inference_results, _ = score_extraction(datamanager.test_loader,
-                                                self._model, self._cfg.use_gpu, perf_monitor=time_monitor,
-                                                feature_dump_mode='all' if dump_features else 'vecs', apply_scale=True)
-        self._model.mix_precision = mix_precision_status
-=======
         with force_fp32(self._model):
             self._model.eval()
             self._model.to(self.device)
@@ -232,7 +221,6 @@
                                                     self._model, self._cfg.use_gpu,
                                                     perf_monitor=time_monitor,
                                                     feature_dump_mode='all' if dump_features else 'vecs')
->>>>>>> 2812671d
         if dump_features:
             scores, features, feature_vecs = inference_results
             features = preprocess_features_for_actmap(features)
