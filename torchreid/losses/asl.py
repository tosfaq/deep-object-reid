import torch
from torch import nn
import torch.nn.functional as F

class AsymmetricLoss(nn.Module):
    ''' Notice - optimized version, minimizes memory allocation and gpu uploading,
    favors inplace operations'''

    def __init__(self, gamma_neg=4, gamma_pos=0,
                    probability_margin=0.05, eps=1e-8,
                    label_smooth=0.):
        super().__init__()
        self.bce = nn.MultiLabelSoftMarginLoss()
        self.gamma_neg = gamma_neg
        self.gamma_pos = gamma_pos
        self.label_smooth = label_smooth
        self.clip = probability_margin
        self.eps = eps

        # prevent memory allocation and gpu uploading every iteration, and encourages inplace operations
        self.anti_targets = self.xs_pos = self.xs_neg = self.asymmetric_w = self.loss = None

    def forward(self, inputs, targets, scale=1., aug_index=None, lam=None):
        """"
        Parameters
        ----------
        inputs: input logits
        targets: targets (multi-label binarized vector)
        """
        if self.gamma_neg == 0 and self.gamma_pos == 0:
            return self.bce(inputs, targets)
        if self.label_smooth > 0:
            targets = targets * (1-self.label_smooth)
            targets[targets == 0] = self.label_smooth

        self.anti_targets = 1 - targets

        # Calculating Probabilities
        self.xs_pos = torch.sigmoid(scale * inputs)
        self.xs_neg = 1.0 - self.xs_pos

        # Asymmetric Clipping
        if self.clip is not None and self.clip > 0:
            self.xs_neg.add_(self.clip).clamp_(max=1)

        # Basic BCE calculation
        self.loss = targets * torch.log(self.xs_pos.clamp(min=self.eps))
        self.loss.add_(self.anti_targets * torch.log(self.xs_neg.clamp(min=self.eps)))

        # Asymmetric Focusing
        if self.gamma_neg > 0 or self.gamma_pos > 0:
            self.xs_pos = self.xs_pos * targets
            self.xs_neg = self.xs_neg * self.anti_targets
            self.asymmetric_w = torch.pow(1 - self.xs_pos - self.xs_neg,
                                          self.gamma_pos * targets + self.gamma_neg * self.anti_targets)
            self.loss *= self.asymmetric_w
        # sum reduction over batch
        return - self.loss.sum()


class AMBinaryLoss(nn.Module):
    def __init__(self, m=0.35, k=0.8, t=1, s=30,
                eps=1e-8, label_smooth=0., gamma_neg=0,
                gamma_pos=0, probability_margin=0.05):

        super().__init__()
        self.gamma_neg = gamma_neg
        self.gamma_pos = gamma_pos
        self.asymmetric_focus = gamma_neg > 0 or gamma_pos > 0
        self.eps = eps
        self.label_smooth = label_smooth
        self.m = m
        self.k = k
        self.s = s
        self.clip = probability_margin

        # prevent memory allocation and gpu uploading every iteration, and encourages inplace operations
        self.anti_targets = self.xs_pos = self.xs_neg = self.asymmetric_w = self.loss = None

    def forward(self, cos_theta, targets, scale=None, aug_index=None, lam=None):
        """"
        Parameters
        ----------
        cos_theta: dot product between normalized features and proxies
        targets: targets (multi-label binarized vector)
        """
        self.s = scale if scale else self.s
        if self.label_smooth > 0:
            targets = targets * (1 - self.label_smooth)
            targets[targets == 0] = self.label_smooth
        self.anti_targets = 1 - targets

        # Calculating Probabilities
        xs_pos = torch.sigmoid(self.s * (cos_theta - self.m))
        xs_neg = torch.sigmoid(- self.s * (cos_theta + self.m))

        if self.asymmetric_focus:
            # Asymmetric Probability Shifting
            if self.clip is not None and self.clip > 0:
                xs_neg = (xs_neg + self.clip).clamp(max=1)
            pt0 = xs_neg * targets
            pt1 = xs_pos * (1 - targets)
            pt = pt0 + pt1
            one_sided_gamma = self.gamma_pos * targets + self.gamma_neg * (1 - targets)
            # P_pos ** gamm_neg * (...) + P_neg ** gamma_pos * (...)
            one_sided_w = torch.pow(pt, one_sided_gamma)
            balance_koeff_pos = self.k / self.s
            balance_koeff_neg = (1 - self.k) / self.s
        else:
            assert not self.asymmetric_focus
            # SphereFace2 balancing coefficients
            balance_koeff_pos = self.k / self.s
            balance_koeff_neg = (1 - self.k) / self.s

<<<<<<< HEAD
        self.loss = balance_koeff_pos * targets * torch.log(1 + torch.exp(-self.s * (cos_theta - self.m)))
        self.loss.add_(balance_koeff_neg * self.anti_targets * torch.log(1 + torch.exp(self.s * (cos_theta + self.m))))
=======
        self.loss = balance_koeff_pos * targets * torch.log(xs_pos)
        self.loss.add_(balance_koeff_neg * self.anti_targets * torch.log(xs_neg))
>>>>>>> 040fdce7

        if self.asymmetric_focus:
            self.loss *= one_sided_w

<<<<<<< HEAD
        return self.loss.sum()
=======
        return - self.loss.sum()
>>>>>>> 040fdce7
<|MERGE_RESOLUTION|>--- conflicted
+++ resolved
@@ -112,19 +112,10 @@
             balance_koeff_pos = self.k / self.s
             balance_koeff_neg = (1 - self.k) / self.s
 
-<<<<<<< HEAD
-        self.loss = balance_koeff_pos * targets * torch.log(1 + torch.exp(-self.s * (cos_theta - self.m)))
-        self.loss.add_(balance_koeff_neg * self.anti_targets * torch.log(1 + torch.exp(self.s * (cos_theta + self.m))))
-=======
         self.loss = balance_koeff_pos * targets * torch.log(xs_pos)
         self.loss.add_(balance_koeff_neg * self.anti_targets * torch.log(xs_neg))
->>>>>>> 040fdce7
 
         if self.asymmetric_focus:
             self.loss *= one_sided_w
 
-<<<<<<< HEAD
-        return self.loss.sum()
-=======
-        return - self.loss.sum()
->>>>>>> 040fdce7
+        return - self.loss.sum()