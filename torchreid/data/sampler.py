--- conflicted
+++ resolved
@@ -7,10 +7,6 @@
 
 from __future__ import absolute_import, division
 
-<<<<<<< HEAD
-import numpy as np
-=======
->>>>>>> 2812671d
 from torch.utils.data.sampler import RandomSampler, SequentialSampler
 
 AVAI_SAMPLERS = ['SequentialSampler', 'RandomSampler']
@@ -27,10 +23,6 @@
     elif train_sampler == 'RandomSampler':
         sampler = RandomSampler(data_source)
     else:
-<<<<<<< HEAD
-        raise ValueError('Unknown sampler: {}'.format(train_sampler))
-=======
         raise ValueError(f'Unknown sampler: {train_sampler}')
->>>>>>> 2812671d
 
     return sampler