# Copyright (c) 2018-2021 Kaiyang Zhou
# SPDX-License-Identifier: MIT
#
# Copyright (C) 2020-2021 Intel Corporation
# SPDX-License-Identifier: Apache-2.0
#

from __future__ import absolute_import, division, print_function

import numpy as np
import torch

from torchreid.data.datasets import init_image_dataset
from torchreid.data.sampler import build_train_sampler
from torchreid.data.transforms import build_transforms
from torchreid.utils import worker_init_fn


<<<<<<< HEAD
class ImageDataManager(object):
=======
class ImageDataManager():
>>>>>>> 2812671d
    r"""Image data manager.

    Args:
        root (str): root path to datasets.
        height (int, optional): target image height. Default is 256.
        width (int, optional): target image width. Default is 128.
        transforms (str or list of str, optional): transformations applied to model training.
            Default is 'random_flip'.
        norm_mean (list or None, optional): data mean. Default is None (use imagenet mean).
        norm_std (list or None, optional): data std. Default is None (use imagenet std).
        use_gpu (bool, optional): use gpu. Default is True.
        batch_size_train (int, optional): number of images in a training batch. Default is 32.
        batch_size_test (int, optional): number of images in a test batch. Default is 32.
        workers (int, optional): number of workers. Default is 4.
        train_sampler (str, optional): sampler. Default is RandomSampler.
        correct_batch_size (bool, optional): this heuristic improves multilabel training on small datasets
    """

    def __init__(
        self,
        root='',
        height=224,
        width=224,
        transforms='random_flip',
        norm_mean=None,
        norm_std=None,
        use_gpu=True,
        batch_size_train=32,
        batch_size_test=32,
        correct_batch_size = False,
        workers=4,
        train_sampler='RandomSampler',
        custom_dataset_roots=[''],
        custom_dataset_types=[''],
        filter_classes=None,
        thau=None,
    ):
        self.height = height
        self.width = width

        self.transform_train, self.transform_test = build_transforms(
            self.height,
            self.width,
            transforms=transforms,
            norm_mean=norm_mean,
            norm_std=norm_std,
        )

        self.use_gpu = (torch.cuda.is_available() and use_gpu)

        print('=> Loading train dataset')
        train_dataset = init_image_dataset(
            transform=self.transform_train,
            mode='train',
            root=root,
            custom_dataset_roots=custom_dataset_roots,
            custom_dataset_types=custom_dataset_types,
            filter_classes=filter_classes,
        )

<<<<<<< HEAD
        self._data_counts = train_dataset.data_counts
        self._num_train_ids = train_dataset.num_train_ids
=======
>>>>>>> 2812671d
        if correct_batch_size:
            batch_size_train = self.calculate_batch(batch_size_train, len(train_dataset))
        batch_size_train = max(1, min(batch_size_train, len(train_dataset)))
        self.train_loader = torch.utils.data.DataLoader(
            train_dataset,
            sampler=build_train_sampler(
                train_dataset.data,
                train_sampler,
            ),
            batch_size=batch_size_train,
            shuffle=False,
            worker_init_fn=worker_init_fn,
            num_workers=workers,
            pin_memory=self.use_gpu,
            drop_last=True
        )
        self.num_iter = len(self.train_loader)
        print('=> Loading test dataset')

        # build test loader
        test_dataset = init_image_dataset(
            transform=self.transform_test,
            mode='test',
            root=root,
            custom_dataset_roots=custom_dataset_roots,
            custom_dataset_types=custom_dataset_types,
<<<<<<< HEAD
            filter_classes=filter_classes
        )
=======
            filter_classes=filter_classes,
        )
        self._num_train_ids = train_dataset.num_ids
        assert train_dataset.num_ids == test_dataset.num_ids

>>>>>>> 2812671d
        self.test_loader = torch.utils.data.DataLoader(
            test_dataset,
            batch_size=max(min(batch_size_test, len(test_dataset)), 1),
            shuffle=False,
            num_workers=workers,
            worker_init_fn=worker_init_fn,
            pin_memory=self.use_gpu,
            drop_last=False
        )

        print('\n')
        print('  **************** Summary ****************')
<<<<<<< HEAD
        print('  # categories      : {}'.format(self._num_train_ids))
        print('  # train images    : {}'.format(len(train_dataset)))
        print('  # test images     : {}'.format(len(test_dataset)))
=======
        print(f'  # categories      : {self._num_train_ids}')
        print(f'  # train images    : {len(train_dataset)}')
        print(f'  # test images     : {len(test_dataset)}')
>>>>>>> 2812671d
        print('  *****************************************')
        print('\n')

    @staticmethod
    def calculate_batch(cur_batch, data_len):
        ''' This heuristic improves multilabel training on small datasets '''
        if data_len <= 2500:
            return max(int(np.ceil(np.sqrt(data_len) / 2.5)), 6)
        return cur_batch

    @property
    def num_train_ids(self):
        """Returns the number of training categories."""
<<<<<<< HEAD
        return self._num_train_ids

    @property
    def data_counts(self):
        """Returns the number of samples for each ID."""
        return self._data_counts
=======
        return self._num_train_ids
>>>>>>> 2812671d
<|MERGE_RESOLUTION|>--- conflicted
+++ resolved
@@ -16,11 +16,7 @@
 from torchreid.utils import worker_init_fn
 
 
-<<<<<<< HEAD
-class ImageDataManager(object):
-=======
 class ImageDataManager():
->>>>>>> 2812671d
     r"""Image data manager.
 
     Args:
@@ -81,11 +77,6 @@
             filter_classes=filter_classes,
         )
 
-<<<<<<< HEAD
-        self._data_counts = train_dataset.data_counts
-        self._num_train_ids = train_dataset.num_train_ids
-=======
->>>>>>> 2812671d
         if correct_batch_size:
             batch_size_train = self.calculate_batch(batch_size_train, len(train_dataset))
         batch_size_train = max(1, min(batch_size_train, len(train_dataset)))
@@ -112,16 +103,11 @@
             root=root,
             custom_dataset_roots=custom_dataset_roots,
             custom_dataset_types=custom_dataset_types,
-<<<<<<< HEAD
-            filter_classes=filter_classes
-        )
-=======
             filter_classes=filter_classes,
         )
         self._num_train_ids = train_dataset.num_ids
         assert train_dataset.num_ids == test_dataset.num_ids
 
->>>>>>> 2812671d
         self.test_loader = torch.utils.data.DataLoader(
             test_dataset,
             batch_size=max(min(batch_size_test, len(test_dataset)), 1),
@@ -134,15 +120,9 @@
 
         print('\n')
         print('  **************** Summary ****************')
-<<<<<<< HEAD
-        print('  # categories      : {}'.format(self._num_train_ids))
-        print('  # train images    : {}'.format(len(train_dataset)))
-        print('  # test images     : {}'.format(len(test_dataset)))
-=======
         print(f'  # categories      : {self._num_train_ids}')
         print(f'  # train images    : {len(train_dataset)}')
         print(f'  # test images     : {len(test_dataset)}')
->>>>>>> 2812671d
         print('  *****************************************')
         print('\n')
 
@@ -156,13 +136,4 @@
     @property
     def num_train_ids(self):
         """Returns the number of training categories."""
-<<<<<<< HEAD
-        return self._num_train_ids
-
-    @property
-    def data_counts(self):
-        """Returns the number of samples for each ID."""
-        return self._data_counts
-=======
-        return self._num_train_ids
->>>>>>> 2812671d
+        return self._num_train_ids