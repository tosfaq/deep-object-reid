--- conflicted
+++ resolved
@@ -8,9 +8,5 @@
 from __future__ import absolute_import
 
 from .am_softmax import ImageAMSoftmaxEngine
-<<<<<<< HEAD
 from .multilabel import MultilabelEngine
-=======
-from .multilabel import MultilabelEngine
-from .multihead import MultiheadEngine
->>>>>>> 2812671d
+from .multihead import MultiheadEngine