--- conflicted
+++ resolved
@@ -10,15 +10,9 @@
 import numpy as np
 
 from torchreid import metrics
-<<<<<<< HEAD
 from torchreid.losses import AsymmetricLoss, AMBinaryLoss, CentersPush
 from torchreid.optim import SAM
 from torchreid.engine import Engine
-=======
-from torchreid.losses import AsymmetricLoss, AMBinaryLoss
-from torchreid.optim import SAM
-from torchreid.engine.engine import Engine
->>>>>>> 2812671d
 
 class MultilabelEngine(Engine):
     r"""Multilabel classification engine. It supports ASL, BCE and Angular margin loss with binary classification."""
@@ -48,17 +42,12 @@
                         ema_decay=ema_decay)
 
         self.clip_grad = clip_grad
-<<<<<<< HEAD
         self.aug_prob = aug_prob
         self.aug_index = None
         self.aug_type = aug_type
         self.lam = None
         self.alpha = alpha
         self.center_push = None
-=======
-        self.aug_index = None
-        self.lam = None
->>>>>>> 2812671d
 
         if loss_name == 'asl':
             self.main_loss = AsymmetricLoss(
@@ -74,11 +63,7 @@
                 probability_margin=0,
                 label_smooth=label_smooth,
             )
-<<<<<<< HEAD
-        elif loss_name in ['am_binary', 'am_binary2']:
-=======
         elif loss_name == 'am_binary':
->>>>>>> 2812671d
             self.main_loss = AMBinaryLoss(
                 m=m,
                 k=amb_k,
@@ -89,10 +74,6 @@
                 label_smooth=label_smooth,
             )
 
-<<<<<<< HEAD
-=======
-
->>>>>>> 2812671d
         self.enable_sam = isinstance(self.optims[self.main_model_name], SAM)
 
         for model_name in self.get_model_names():
@@ -104,12 +85,8 @@
 
     def forward_backward(self, data):
         imgs, targets = self.parse_data_for_train(data, use_gpu=self.use_gpu)
-<<<<<<< HEAD
         if self.aug_type == 'mixup':
             imgs = self._apply_batch_augmentation(imgs)
-=======
-
->>>>>>> 2812671d
         model_names = self.get_model_names()
         num_models = len(model_names)
         steps = [1,2] if self.enable_sam and not self.lr_finder else [1]
@@ -117,14 +94,9 @@
         for step in steps:
             # if sam is enabled then statistics will be written each step, but will be saved only the second time
             # this is made just for convenience
-<<<<<<< HEAD
             loss_summary = dict()
             all_models_logits = []
             all_embedings = []
-=======
-            loss_summary = {}
-            all_models_logits = []
->>>>>>> 2812671d
             num_models = len(self.models)
 
             for i, model_name in enumerate(model_names):
@@ -151,18 +123,15 @@
                             with torch.no_grad():
                                 aux_probs = torch.sigmoid(all_models_logits[j] * self.scales[model_names[j]])
                             mutual_loss += self.kl_div_binary(trg_probs, aux_probs)
-<<<<<<< HEAD
-
+
+                    loss_summary[f'mutual_{model_names[i]}'] = mutual_loss.item()
                     loss += mutual_loss / (num_models - 1)
 
                 if self.center_push:
                     for emb in all_embedings:
                         center_push_loss = self.center_push(emb)
                         loss += center_push_loss
-=======
-                    loss_summary[f'mutual_{model_names[i]}'] = mutual_loss.item()
-                    loss += mutual_loss / (num_models - 1)
->>>>>>> 2812671d
+
 
                 if self.compression_ctrl:
                     compression_loss = self.compression_ctrl.loss()
@@ -197,11 +166,6 @@
 
         # record loss
         loss_summary['loss'] = loss.item()
-<<<<<<< HEAD
-        if mutual_learning:
-            loss_summary[f'mutual_{model_name}'] = mutual_loss.item()
-=======
->>>>>>> 2812671d
         if self.compression_ctrl:
             loss_summary['compression_loss'] = compression_loss
 
@@ -215,11 +179,7 @@
 
     def _single_model_losses(self, logits,  targets, model_name):
         with autocast(enabled=self.mix_precision):
-<<<<<<< HEAD
-            loss_summary = dict()
-=======
             loss_summary = {}
->>>>>>> 2812671d
             acc = 0
             trg_num_samples = logits.numel()
             if trg_num_samples == 0:
@@ -228,11 +188,7 @@
             loss = self.main_loss(logits, targets, aug_index=self.aug_index,
                                                 lam=self.lam, scale=self.scales[model_name])
             acc += metrics.accuracy_multilabel(logits, targets).item()
-<<<<<<< HEAD
-            loss_summary[f'main_{model_name}'] = loss.item()
-=======
             loss_summary[model_name] = loss.item()
->>>>>>> 2812671d
 
             return loss, loss_summary, acc
 
@@ -284,7 +240,6 @@
         assert 0 < alpha <= 1
         self.prev_smooth_accuracy = alpha * cur_metric + (1. - alpha) * self.prev_smooth_accuracy
 
-<<<<<<< HEAD
     def _apply_batch_augmentation(self, imgs):
         r = np.random.rand(1)
         if self.alpha > 0 and r <= self.aug_prob:
@@ -298,7 +253,7 @@
             self.aug_index = None
             self.lam = None
         return imgs
-=======
+
     @torch.no_grad()
     def _evaluate(self, model, epoch, data_loader, model_name, topk, lr_finder):
         mAP, mean_p_c, mean_r_c, mean_f_c, p_o, r_o, f_o = metrics.evaluate_multilabel_classification(data_loader,
@@ -318,5 +273,4 @@
             print(f'mean_R_C: {mean_r_c:.2%}')
             print(f'mean_F_C: {mean_f_c:.2%}')
 
-        return mAP
->>>>>>> 2812671d
+        return mAP